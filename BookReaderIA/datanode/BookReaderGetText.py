--- conflicted
+++ resolved
@@ -34,21 +34,7 @@
 minWordsInBlock = 25
 maxWordsInBlock = 50
 
-<<<<<<< HEAD
-path = sys.argv[1]
-pageNum = int(sys.argv[2])
-callback = sys.argv[3]
-
-if not re.match('^/\d{1,2}/items/.+_djvu.xml$', path):
-    sys.exit(-1);
-
-if ('ttsNextPageCB' != callback):
-    callback = 'ttsStartCB'
-
-tree = etree.parse(path)
-=======
 # Header/Footer detection parameters
->>>>>>> 1ff9e1a1
 
 # 'Window' of neighboring pages to check for similar text that may
 # mark headers / footers
@@ -61,15 +47,8 @@
 # weights = (1.0, .75, .5,
 #            .5, .75, 1.0)
 
-<<<<<<< HEAD
-if pageNum > (len(objects)-1):
-    sys.exit(-1)
-
-page = objects[pageNum]
-=======
 # allow potential headers/footers with this length difference
 max_length_difference = 4
->>>>>>> 1ff9e1a1
 
 dmp = diff_match_patch()
 dmp.Match_Distance = 2 # number of prepended characters allowed before match
@@ -146,6 +125,12 @@
     pageNum = int(args[1])
     callback = args[2]
 
+    if not re.match('^/\d{1,2}/items/.+_djvu.xml$', path):
+        sys.exit(-1);
+    
+    if ('ttsNextPageCB' != callback):
+        callback = 'ttsStartCB'
+
     f = open(path)
     context = etree.iterparse(f, tag='OBJECT')
     def drop_event(iter):
