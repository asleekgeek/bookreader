/*
Copyright(c)2008-2009 Internet Archive. Software license AGPL version 3.

This file is part of BookReader.

    BookReader is free software: you can redistribute it and/or modify
    it under the terms of the GNU Affero General Public License as published by
    the Free Software Foundation, either version 3 of the License, or
    (at your option) any later version.

    BookReader is distributed in the hope that it will be useful,
    but WITHOUT ANY WARRANTY; without even the implied warranty of
    MERCHANTABILITY or FITNESS FOR A PARTICULAR PURPOSE.  See the
    GNU Affero General Public License for more details.

    You should have received a copy of the GNU Affero General Public License
    along with BookReader.  If not, see <http://www.gnu.org/licenses/>.
    
    The BookReader source is hosted at http://github.com/openlibrary/bookreader/

    archive.org cvs $Revision: 1.2 $ $Date: 2009-06-22 18:42:51 $
*/

// BookReader()
//______________________________________________________________________________
// After you instantiate this object, you must supply the following
// book-specific functions, before calling init().  Some of these functions
// can just be stubs for simple books.
//  - getPageWidth()
//  - getPageHeight()
//  - getPageURI()
//  - getPageSide()
//  - canRotatePage()
//  - getPageNum()
//  - getSpreadIndices()
// You must also add a numLeafs property before calling init().

function BookReader() {

    // Mode constants
    this.constMode1up = 1;
    this.constMode2up = 2;
    this.constModeThumb = 3;

    this.reduce  = 4;
    this.padding = 10;          // Padding in 1up

    this.mode    = this.constMode1up;
    this.ui = 'full';           // UI mode
    this.uiAutoHide = false;    // Controls whether nav/toolbar will autohide

    // thumbnail mode
    this.thumbWidth = 100; // will be overridden during prepareThumbnailView
    this.thumbRowBuffer = 2; // number of rows to pre-cache out a view
    this.thumbColumns = 6; // default
    this.thumbMaxLoading = 4; // number of thumbnails to load at once
    this.thumbPadding = 10; // spacing between thumbnails
    this.displayedRows=[];
    
    this.displayedIndices = [];
    //this.indicesToDisplay = [];
    this.imgs = {};
    this.prefetchedImgs = {}; //an object with numeric keys cooresponding to page index
    
    this.timer     = null;
    this.animating = false;
    this.auto      = false;
    this.autoTimer = null;
    this.flipSpeed = 'fast';

    this.twoPagePopUp = null;
    this.leafEdgeTmp  = null;
    this.embedPopup = null;
    this.printPopup = null;
    
    this.searchTerm = '';
    this.searchResults = {};
    
    this.firstIndex = null;
    
    this.lastDisplayableIndex2up = null;
    
    // We link to index.php to avoid redirect which breaks back button
    // Should be overriden (before init) by custom implmentations.
    this.logoURL = 'http://openlibrary.org';
    
    // Base URL for UI images - should be overriden (before init) by
    // custom implementations.
    // $$$ This is the same directory as the images referenced by relative
    //     path in the CSS.  Would be better to automagically find that path.
    this.imagesBaseURL = '/bookreader/images/';
    
    
    // Zoom levels
    // $$$ provide finer grained zooming
    this.reductionFactors = [ {reduce: 0.5, autofit: null},
                              {reduce: 1, autofit: null},
                              {reduce: 2, autofit: null},
                              {reduce: 4, autofit: null},
                              {reduce: 8, autofit: null},
                              {reduce: 16, autofit: null} ];

    // Object to hold parameters related to 1up mode
    this.onePage = {
        autofit: 'height'                                     // valid values are height, width, none
    };
    
    // Object to hold parameters related to 2up mode
    this.twoPage = {
        coverInternalPadding: 0, // Width of cover
        coverExternalPadding: 0, // Padding outside of cover
        bookSpineDivWidth: 0,    // Width of book spine  $$$ consider sizing based on book length
        autofit: 'auto'
    };
    
    // This object/dictionary controls which optional features are enabled
    // XXXmang in progress
    this.features = {
        // search
        // read aloud
        // open library entry
        // table of contents
        // embed/share ui
        // info ui
    };

    // Text-to-Speech params
    this.ttsPlaying     = false;
    this.ttsIndex       = null;  //leaf index
    this.ttsPosition    = -1;    //chunk (paragraph) number
    this.ttsBuffering   = false;
    this.ttsPoller      = null;
    this.ttsFormat      = null;
    
    return this;
};

// init()
//______________________________________________________________________________
BookReader.prototype.init = function() {

    var startIndex = undefined;
    this.pageScale = this.reduce; // preserve current reduce
    
    // Find start index and mode if set in location hash
    var params = this.paramsFromFragment(window.location.hash);
    
    // Sanitize/process parameters

    if ( !this.canSwitchToMode( this.mode ) ) {
        this.mode = this.constMode1up;
    }    
        
    if ('undefined' != typeof(params.index)) {
        startIndex = params.index;
    } else if ('undefined' != typeof(params.page)) {
        startIndex = this.getPageIndex(params.page);
    }

    if ('undefined' == typeof(startIndex)) {
        if ('undefined' != typeof(this.titleLeaf)) {
            // title leaf is known - but only use as default if book has a few pages
            if (this.numLeafs > 2) {
                startIndex = this.leafNumToIndex(this.titleLeaf);
            }
        }
    }
    
    if ('undefined' == typeof(startIndex)) {
        startIndex = 0;
    }
    
    if ('undefined' != typeof(params.mode)) {
        this.mode = params.mode;
    }
    
    // Set document title -- may have already been set in enclosing html for
    // search engine visibility
    document.title = this.shortTitle(50);
    
    $("#BookReader").empty();
        
    this.initToolbar(this.mode, this.ui); // Build inside of toolbar div
    
    $("#BookReader").append("<div id='BRcontainer'></div>");
    $("#BRcontainer").append("<div id='BRpageview'></div>");
        
    // Autohide nav after showing for awhile
    var self = this;
    if (this.uiAutoHide) {
        $(window).bind('load', function() {
            setTimeout(function() { self.hideNavigation(); }, 3000);
        });
    };

    $("#BRcontainer").bind('scroll', this, function(e) {
        e.data.loadLeafs();
    });
    
    this.setupKeyListeners();
    this.startLocationPolling();

    $(window).bind('resize', this, function(e) {
        //console.log('resize!');
        if (1 == e.data.mode) {
            //console.log('centering 1page view');
            if (e.data.autofit) {
                e.data.resizePageView();
            }
            e.data.centerPageView();
            $('#BRpageview').empty()
            e.data.displayedIndices = [];
            e.data.updateSearchHilites(); //deletes hilights but does not call remove()            
            e.data.loadLeafs();
        } else if (3 == e.data.mode){
            e.data.prepareThumbnailView();
        } else {
            //console.log('drawing 2 page view');
            
            // We only need to prepare again in autofit (size of spread changes)
            if (e.data.twoPage.autofit) {
                e.data.prepareTwoPageView();
            } else {
                // Re-center if the scrollbars have disappeared
                var center = e.data.twoPageGetViewCenter();
                var doRecenter = false;
                if (e.data.twoPage.totalWidth < $('#BRcontainer').attr('clientWidth')) {
                    center.percentageX = 0.5;
                    doRecenter = true;
                }
                if (e.data.twoPage.totalHeight < $('#BRcontainer').attr('clientHeight')) {
                    center.percentageY = 0.5;
                    doRecenter = true;
                }
                if (doRecenter) {
                    e.data.twoPageCenterView(center.percentageX, center.percentageY);
                }
            }
        }
    });
    
    $('.BRpagediv1up').bind('mousedown', this, function(e) {
        // $$$ the purpose of this is to disable selection of the image (makes it turn blue)
        //     but this also interferes with right-click.  See https://bugs.edge.launchpad.net/gnubook/+bug/362626
        return false;
    });

    // $$$ refactor this so it's enough to set the first index and call preparePageView
    //     (get rid of mode-specific logic at this point)
    if (1 == this.mode) {
        this.firstIndex = startIndex;
        this.prepareOnePageView();
        this.jumpToIndex(startIndex);
    } else if (3 == this.mode) {
        this.firstIndex = startIndex;
        this.prepareThumbnailView();
        this.jumpToIndex(startIndex);
    } else {
        //this.resizePageView();
        
        this.displayedIndices=[0];
        this.firstIndex = startIndex;
        this.displayedIndices = [this.firstIndex];
        //console.log('titleLeaf: %d', this.titleLeaf);
        //console.log('displayedIndices: %s', this.displayedIndices);
        this.prepareTwoPageView();
    }
        
    // Enact other parts of initial params
    this.updateFromParams(params);

    // We init the nav bar after the params processing so that the nav slider knows where
    // it should start (doesn't jump after init)
    this.initNavbar();
    this.bindNavigationHandlers();
    
    // Start AJAX request for OL data
    if (this.getOpenLibraryRecord) {
        this.getOpenLibraryRecord(this.gotOpenLibraryRecord);
    }
}

BookReader.prototype.setupKeyListeners = function() {
    var self = this;
    
    var KEY_PGUP = 33;
    var KEY_PGDOWN = 34;
    var KEY_END = 35;
    var KEY_HOME = 36;

    var KEY_LEFT = 37;
    var KEY_UP = 38;
    var KEY_RIGHT = 39;
    var KEY_DOWN = 40;

    // We use document here instead of window to avoid a bug in jQuery on IE7
    $(document).keydown(function(e) {
    
        // Keyboard navigation        
        if (!self.keyboardNavigationIsDisabled(e)) {
            switch(e.keyCode) {
                case KEY_PGUP:
                case KEY_UP:            
                    // In 1up mode page scrolling is handled by browser
                    if (2 == self.mode) {
                        e.preventDefault();
                        self.prev();
                    }
                    break;
                case KEY_DOWN:
                case KEY_PGDOWN:
                    if (2 == self.mode) {
                        e.preventDefault();
                        self.next();
                    }
                    break;
                case KEY_END:
                    e.preventDefault();
                    self.last();
                    break;
                case KEY_HOME:
                    e.preventDefault();
                    self.first();
                    break;
                case KEY_LEFT:
                    if (2 == self.mode) {
                        e.preventDefault();
                        self.left();
                    }
                    break;
                case KEY_RIGHT:
                    if (2 == self.mode) {
                        e.preventDefault();
                        self.right();
                    }
                    break;
            }
        }
    });
}

// drawLeafs()
//______________________________________________________________________________
BookReader.prototype.drawLeafs = function() {
    if (1 == this.mode) {
        this.drawLeafsOnePage();
    } else if (3 == this.mode) {
        this.drawLeafsThumbnail();
    } else {
        this.drawLeafsTwoPage();
    }
    
}

// bindGestures(jElement)
//______________________________________________________________________________
BookReader.prototype.bindGestures = function(jElement) {

    jElement.unbind('gesturechange').bind('gesturechange', function(e) {
        e.preventDefault();
        if (e.originalEvent.scale > 1.5) {
            br.zoom(1);
        } else if (e.originalEvent.scale < 0.6) {
            br.zoom(-1);
        }
    });
}

BookReader.prototype.setClickHandler2UP = function( element, data, handler) {
    //console.log('setting handler');
    //console.log(element.tagName);
    
    $(element).unbind('tap').bind('tap', data, function(e) {
        handler(e);
    });
}

// drawLeafsOnePage()
//______________________________________________________________________________
BookReader.prototype.drawLeafsOnePage = function() {
    //alert('drawing leafs!');
    this.timer = null;


    var scrollTop = $('#BRcontainer').attr('scrollTop');
    var scrollBottom = scrollTop + $('#BRcontainer').height();
    //console.log('top=' + scrollTop + ' bottom='+scrollBottom);
    
    var indicesToDisplay = [];
    
    var i;
    var leafTop = 0;
    var leafBottom = 0;
    for (i=0; i<this.numLeafs; i++) {
        var height  = parseInt(this._getPageHeight(i)/this.reduce); 
    
        leafBottom += height;
        //console.log('leafTop = '+leafTop+ ' pageH = ' + this.pageH[i] + 'leafTop>=scrollTop=' + (leafTop>=scrollTop));
        var topInView    = (leafTop >= scrollTop) && (leafTop <= scrollBottom);
        var bottomInView = (leafBottom >= scrollTop) && (leafBottom <= scrollBottom);
        var middleInView = (leafTop <=scrollTop) && (leafBottom>=scrollBottom);
        if (topInView | bottomInView | middleInView) {
            //console.log('displayed: ' + this.displayedIndices);
            //console.log('to display: ' + i);
            indicesToDisplay.push(i);
        }
        leafTop += height +10;      
        leafBottom += 10;
    }

    // Based of the pages displayed in the view we set the current index
    // $$$ we should consider the page in the center of the view to be the current one
    var firstIndexToDraw  = indicesToDisplay[0];
    if (firstIndexToDraw != this.firstIndex) {
        this.willChangeToIndex(firstIndexToDraw);
    }
    this.firstIndex = firstIndexToDraw;
    
    // Update hash, but only if we're currently displaying a leaf
    // Hack that fixes #365790
    if (this.displayedIndices.length > 0) {
        this.updateLocationHash();
    }

    if ((0 != firstIndexToDraw) && (1 < this.reduce)) {
        firstIndexToDraw--;
        indicesToDisplay.unshift(firstIndexToDraw);
    }
    
    var lastIndexToDraw = indicesToDisplay[indicesToDisplay.length-1];
    if ( ((this.numLeafs-1) != lastIndexToDraw) && (1 < this.reduce) ) {
        indicesToDisplay.push(lastIndexToDraw+1);
    }
    
    leafTop = 0;
    var i;
    for (i=0; i<firstIndexToDraw; i++) {
        leafTop += parseInt(this._getPageHeight(i)/this.reduce) +10;
    }

    //var viewWidth = $('#BRpageview').width(); //includes scroll bar width
    var viewWidth = $('#BRcontainer').attr('scrollWidth');


    for (i=0; i<indicesToDisplay.length; i++) {
        var index = indicesToDisplay[i];    
        var height  = parseInt(this._getPageHeight(index)/this.reduce); 

        if (BookReader.util.notInArray(indicesToDisplay[i], this.displayedIndices)) {            
            var width   = parseInt(this._getPageWidth(index)/this.reduce); 
            //console.log("displaying leaf " + indicesToDisplay[i] + ' leafTop=' +leafTop);
            var div = document.createElement("div");
            div.className = 'BRpagediv1up';
            div.id = 'pagediv'+index;
            div.style.position = "absolute";
            $(div).css('top', leafTop + 'px');
            var left = (viewWidth-width)>>1;
            if (left<0) left = 0;
            $(div).css('left', left+'px');
            $(div).css('width', width+'px');
            $(div).css('height', height+'px');
            //$(div).text('loading...');
            
            $('#BRpageview').append(div);

            var img = document.createElement("img");
            img.src = this._getPageURI(index, this.reduce, 0);
            $(img).css('width', width+'px');
            $(img).css('height', height+'px');
            $(div).append(img);

        } else {
            //console.log("not displaying " + indicesToDisplay[i] + ' score=' + jQuery.inArray(indicesToDisplay[i], this.displayedIndices));            
        }

        leafTop += height +10;

    }
    
    for (i=0; i<this.displayedIndices.length; i++) {
        if (BookReader.util.notInArray(this.displayedIndices[i], indicesToDisplay)) {
            var index = this.displayedIndices[i];
            //console.log('Removing leaf ' + index);
            //console.log('id='+'#pagediv'+index+ ' top = ' +$('#pagediv'+index).css('top'));
            $('#pagediv'+index).remove();
        } else {
            //console.log('NOT Removing leaf ' + this.displayedIndices[i]);
        }
    }
    
    this.displayedIndices = indicesToDisplay.slice();
    this.updateSearchHilites();
    
    if (null != this.getPageNum(firstIndexToDraw))  {
        $("#BRpagenum").val(this.getPageNum(this.currentIndex()));
    } else {
        $("#BRpagenum").val('');
    }
            
    this.updateToolbarZoom(this.reduce);
    
}

// drawLeafsThumbnail()
//______________________________________________________________________________
// If seekIndex is defined, the view will be drawn with that page visible (without any
// animated scrolling)
BookReader.prototype.drawLeafsThumbnail = function( seekIndex ) {
    //alert('drawing leafs!');
    this.timer = null;
    
    var viewWidth = $('#BRcontainer').attr('scrollWidth') - 20; // width minus buffer

    //console.log('top=' + scrollTop + ' bottom='+scrollBottom);

    var i;
    var leafWidth;
    var leafHeight;
    var rightPos = 0;
    var bottomPos = 0;
    var maxRight = 0;
    var currentRow = 0;
    var leafIndex = 0;
    var leafMap = [];
    
    var self = this;
    
    // Will be set to top of requested seek index, if set
    var seekTop;

    // Calculate the position of every thumbnail.  $$$ cache instead of calculating on every draw
    for (i=0; i<this.numLeafs; i++) {
        leafWidth = this.thumbWidth;
        if (rightPos + (leafWidth + this.thumbPadding) > viewWidth){
            currentRow++;
            rightPos = 0;
            leafIndex = 0;
        }

        if (leafMap[currentRow]===undefined) { leafMap[currentRow] = {}; }
        if (leafMap[currentRow].leafs===undefined) {
            leafMap[currentRow].leafs = [];
            leafMap[currentRow].height = 0;
            leafMap[currentRow].top = 0;
        }
        leafMap[currentRow].leafs[leafIndex] = {};
        leafMap[currentRow].leafs[leafIndex].num = i;
        leafMap[currentRow].leafs[leafIndex].left = rightPos;

        leafHeight = parseInt((this.getPageHeight(leafMap[currentRow].leafs[leafIndex].num)*this.thumbWidth)/this.getPageWidth(leafMap[currentRow].leafs[leafIndex].num), 10);
        if (leafHeight > leafMap[currentRow].height) {
            leafMap[currentRow].height = leafHeight;
        }
        if (leafIndex===0) { bottomPos += this.thumbPadding + leafMap[currentRow].height; }
        rightPos += leafWidth + this.thumbPadding;
        if (rightPos > maxRight) { maxRight = rightPos; }
        leafIndex++;
        
        if (i == seekIndex) {
            seekTop = bottomPos - this.thumbPadding - leafMap[currentRow].height;
        }
    }

    // reset the bottom position based on thumbnails
    $('#BRpageview').height(bottomPos);

    var pageViewBuffer = Math.floor(($('#BRcontainer').attr('scrollWidth') - maxRight) / 2) - 14;

    // If seekTop is defined, seeking was requested and target found
    if (typeof(seekTop) != 'undefined') {
        $('#BRcontainer').scrollTop( seekTop );
    }
        
    var scrollTop = $('#BRcontainer').attr('scrollTop');
    var scrollBottom = scrollTop + $('#BRcontainer').height();

    var leafTop = 0;
    var leafBottom = 0;
    var rowsToDisplay = [];

    // Visible leafs with least/greatest index
    var leastVisible = this.numLeafs - 1;
    var mostVisible = 0;
    
    // Determine the thumbnails in view
    for (i=0; i<leafMap.length; i++) {
        leafBottom += this.thumbPadding + leafMap[i].height;
        var topInView    = (leafTop >= scrollTop) && (leafTop <= scrollBottom);
        var bottomInView = (leafBottom >= scrollTop) && (leafBottom <= scrollBottom);
        var middleInView = (leafTop <=scrollTop) && (leafBottom>=scrollBottom);
        if (topInView | bottomInView | middleInView) {
            //console.log('row to display: ' + j);
            rowsToDisplay.push(i);
            if (leafMap[i].leafs[0].num < leastVisible) {
                leastVisible = leafMap[i].leafs[0].num;
            }
            if (leafMap[i].leafs[leafMap[i].leafs.length - 1].num > mostVisible) {
                mostVisible = leafMap[i].leafs[leafMap[i].leafs.length - 1].num;
            }
        }
        if (leafTop > leafMap[i].top) { leafMap[i].top = leafTop; }
        leafTop = leafBottom;
    }

    // create a buffer of preloaded rows before and after the visible rows
    var firstRow = rowsToDisplay[0];
    var lastRow = rowsToDisplay[rowsToDisplay.length-1];
    for (i=1; i<this.thumbRowBuffer+1; i++) {
        if (lastRow+i < leafMap.length) { rowsToDisplay.push(lastRow+i); }
    }
    for (i=1; i<this.thumbRowBuffer+1; i++) {
        if (firstRow-i >= 0) { rowsToDisplay.push(firstRow-i); }
    }

    // Create the thumbnail divs and images (lazy loaded)
    var j;
    var row;
    var left;
    var index;
    var div;
    var link;
    var img;
    var page;
    for (i=0; i<rowsToDisplay.length; i++) {
        if (BookReader.util.notInArray(rowsToDisplay[i], this.displayedRows)) {    
            row = rowsToDisplay[i];

            for (j=0; j<leafMap[row].leafs.length; j++) {
                index = j;
                leaf = leafMap[row].leafs[j].num;

                leafWidth = this.thumbWidth;
                leafHeight = parseInt((this.getPageHeight(leaf)*this.thumbWidth)/this.getPageWidth(leaf), 10);
                leafTop = leafMap[row].top;
                left = leafMap[row].leafs[index].left + pageViewBuffer;
                if ('rl' == this.pageProgression){
                    left = viewWidth - leafWidth - left;
                }

                div = document.createElement("div");
                div.id = 'pagediv'+leaf;
                div.style.position = "absolute";
                div.className = "BRpagedivthumb";

                left += this.thumbPadding;
                $(div).css('top', leafTop + 'px');
                $(div).css('left', left+'px');
                $(div).css('width', leafWidth+'px');
                $(div).css('height', leafHeight+'px');
                //$(div).text('loading...');

                // link to page in single page mode
                link = document.createElement("a");
                $(link).data('leaf', leaf);
                $(link).bind('tap', function(event) {
                    self.firstIndex = $(this).data('leaf');
                    self.switchMode(self.constMode1up);
                    event.preventDefault();
                });
                
                // $$$ we don't actually go to this URL (click is handled in handler above)
                link.href = '#page/' + (this.getPageNum(leaf)) +'/mode/1up' ;
                $(div).append(link);
                
                $('#BRpageview').append(div);

                img = document.createElement("img");
                var thumbReduce = Math.floor(this.getPageWidth(leaf) / this.thumbWidth);
                
                $(img).attr('src', this.imagesBaseURL + 'transparent.png')
                    .css({'width': leafWidth+'px', 'height': leafHeight+'px' })
                    .addClass('BRlazyload')
                    // Store the URL of the image that will replace this one
                    .data('srcURL',  this._getPageURI(leaf, thumbReduce));
                $(link).append(img);
                //console.log('displaying thumbnail: ' + leaf);
            }   
        }
    }
    
    // Remove thumbnails that are not to be displayed
    var k;
    for (i=0; i<this.displayedRows.length; i++) {
        if (BookReader.util.notInArray(this.displayedRows[i], rowsToDisplay)) {
            row = this.displayedRows[i];
            
            // $$$ Safari doesn't like the comprehension
            //var rowLeafs =  [leaf.num for each (leaf in leafMap[row].leafs)];
            //console.log('Removing row ' + row + ' ' + rowLeafs);
            
            for (k=0; k<leafMap[row].leafs.length; k++) {
                index = leafMap[row].leafs[k].num;
                //console.log('Removing leaf ' + index);
                $('#pagediv'+index).remove();
            }
        } else {
            /*
            var mRow = this.displayedRows[i];
            var mLeafs = '[' +  [leaf.num for each (leaf in leafMap[mRow].leafs)] + ']';
            console.log('NOT Removing row ' + mRow + ' ' + mLeafs);
            */
        }
    }
    
    // Update which page is considered current to make sure a visible page is the current one
    var currentIndex = this.currentIndex();
    // console.log('current ' + currentIndex);
    // console.log('least visible ' + leastVisible + ' most visible ' + mostVisible);
    if (currentIndex < leastVisible) {
        this.willChangeToIndex(leastVisible);
        this.setCurrentIndex(leastVisible);
    } else if (currentIndex > mostVisible) {
        this.willChangeToIndex(mostVisible);
        this.setCurrentIndex(mostVisible);
    }

    this.displayedRows = rowsToDisplay.slice();
    
    // Update hash, but only if we're currently displaying a leaf
    // Hack that fixes #365790
    if (this.displayedRows.length > 0) {
        this.updateLocationHash();
    }

    // remove previous highlights
    $('.BRpagedivthumb_highlight').removeClass('BRpagedivthumb_highlight');
    
    // highlight current page
    $('#pagediv'+this.currentIndex()).addClass('BRpagedivthumb_highlight');
    
    this.lazyLoadThumbnails();

    // Update page number box.  $$$ refactor to function
    if (null !== this.getPageNum(this.currentIndex()))  {
        $("#BRpagenum").val(this.getPageNum(this.currentIndex()));
    } else {
        $("#BRpagenum").val('');
    }

    this.updateToolbarZoom(this.reduce); 
}

BookReader.prototype.lazyLoadThumbnails = function() {

    // console.log('lazy load');

    // We check the complete property since load may not be fired if loading from the cache
    $('.BRlazyloading').filter('[complete=true]').removeClass('BRlazyloading');

    var loading = $('.BRlazyloading').length;
    var toLoad = this.thumbMaxLoading - loading;

    // console.log('  ' + loading + ' thumbnails loading');
    // console.log('  this.thumbMaxLoading ' + this.thumbMaxLoading);
    
    var self = this;
        
    if (toLoad > 0) {
        // $$$ TODO load those near top (but not beyond) page view first
        $('#BRpageview img.BRlazyload').filter(':lt(' + toLoad + ')').each( function() {
            self.lazyLoadImage(this);
        });
    }
}

BookReader.prototype.lazyLoadImage = function (dummyImage) {
    //console.log(' lazy load started for ' + $(dummyImage).data('srcURL').match('([0-9]{4}).jp2')[1] );
        
    var img = new Image();
    var self = this;
    
    $(img)
        .addClass('BRlazyloading')
        .one('load', function() {
            //if (console) { console.log(' onload ' + $(this).attr('src').match('([0-9]{4}).jp2')[1]); };
            
            $(this).removeClass('BRlazyloading');
            
            // $$$ Calling lazyLoadThumbnails here was causing stack overflow on IE so
            //     we call the function after a slight delay.  Also the img.complete property
            //     is not yet set in IE8 inside this onload handler
            setTimeout(function() { self.lazyLoadThumbnails(); }, 100);
        })
        .one('error', function() {
            // Remove class so we no longer count as loading
            $(this).removeClass('BRlazyloading');
        })
        .attr( { width: $(dummyImage).width(),
                   height: $(dummyImage).height(),
                   src: $(dummyImage).data('srcURL')
        });
                 
    // replace with the new img
    $(dummyImage).before(img).remove();
    
    img = null; // tidy up closure
}


// drawLeafsTwoPage()
//______________________________________________________________________________
BookReader.prototype.drawLeafsTwoPage = function() {
    var scrollTop = $('#BRtwopageview').attr('scrollTop');
    var scrollBottom = scrollTop + $('#BRtwopageview').height();
    
    // $$$ we should use calculated values in this.twoPage (recalc if necessary)
    
    var indexL = this.twoPage.currentIndexL;
        
    var heightL  = this._getPageHeight(indexL); 
    var widthL   = this._getPageWidth(indexL);

    var leafEdgeWidthL = this.leafEdgeWidth(indexL);
    var leafEdgeWidthR = this.twoPage.edgeWidth - leafEdgeWidthL;
    //var bookCoverDivWidth = this.twoPage.width*2 + 20 + this.twoPage.edgeWidth; // $$$ hardcoded cover width
    var bookCoverDivWidth = this.twoPage.bookCoverDivWidth;
    //console.log(leafEdgeWidthL);

    var middle = this.twoPage.middle; // $$$ getter instead?
    var top = this.twoPageTop();
    var bookCoverDivLeft = this.twoPage.bookCoverDivLeft;

    this.twoPage.scaledWL = this.getPageWidth2UP(indexL);
    this.twoPage.gutter = this.twoPageGutter();
    
    this.prefetchImg(indexL);
    $(this.prefetchedImgs[indexL]).css({
        position: 'absolute',
        left: this.twoPage.gutter-this.twoPage.scaledWL+'px',
        right: '',
        top:    top+'px',
        height: this.twoPage.height +'px', // $$$ height forced the same for both pages
        width:  this.twoPage.scaledWL + 'px',
        zIndex: 2
    }).appendTo('#BRtwopageview');
    
    var indexR = this.twoPage.currentIndexR;
    var heightR  = this._getPageHeight(indexR); 
    var widthR   = this._getPageWidth(indexR);

    // $$$ should use getwidth2up?
    //var scaledWR = this.twoPage.height*widthR/heightR;
    this.twoPage.scaledWR = this.getPageWidth2UP(indexR);
    this.prefetchImg(indexR);
    $(this.prefetchedImgs[indexR]).css({
        position: 'absolute',
        left:   this.twoPage.gutter+'px',
        right: '',
        top:    top+'px',
        height: this.twoPage.height + 'px', // $$$ height forced the same for both pages
        width:  this.twoPage.scaledWR + 'px',
        zIndex: 2
    }).appendTo('#BRtwopageview');
        

    this.displayedIndices = [this.twoPage.currentIndexL, this.twoPage.currentIndexR];
    this.setMouseHandlers2UP();
    this.twoPageSetCursor();

    this.updatePageNumBox2UP();
    this.updateToolbarZoom(this.reduce);
    
    // this.twoPagePlaceFlipAreas();  // No longer used

}

// updatePageNumBox2UP
//______________________________________________________________________________
BookReader.prototype.updatePageNumBox2UP = function() {
    if (null != this.getPageNum(this.twoPage.currentIndexL))  {
        $("#BRpagenum").val(this.getPageNum(this.currentIndex()));
    } else {
        $("#BRpagenum").val('');
    }
    this.updateLocationHash();
}

// loadLeafs()
//______________________________________________________________________________
BookReader.prototype.loadLeafs = function() {


    var self = this;
    if (null == this.timer) {
        this.timer=setTimeout(function(){self.drawLeafs()},250);
    } else {
        clearTimeout(this.timer);
        this.timer=setTimeout(function(){self.drawLeafs()},250);    
    }
}

// zoom(direction)
//
// Pass 1 to zoom in, anything else to zoom out
//______________________________________________________________________________
BookReader.prototype.zoom = function(direction) {
    switch (this.mode) {
        case this.constMode1up:
            if (direction == 1) {
                // XXX other cases
                return this.zoom1up('in');
            } else {
                return this.zoom1up('out');
            }
            
        case this.constMode2up:
            if (direction == 1) {
                // XXX other cases
                return this.zoom2up('in');
            } else { 
                return this.zoom2up('out');
            }
            
        case this.constModeThumb:
            // XXX update zoomThumb for named directions
            return this.zoomThumb(direction);
            
    }
}

// zoom1up(dir)
//______________________________________________________________________________
BookReader.prototype.zoom1up = function(direction) {

    if (2 == this.mode) {     //can only zoom in 1-page mode
        this.switchMode(1);
        return;
    }
    
    var reduceFactor = this.nextReduce(this.reduce, direction, this.onePage.reductionFactors);
    
    if (this.reduce == reduceFactor.reduce) {
        // Already at this level
        return;
    }
    
    this.reduce = reduceFactor.reduce; // $$$ incorporate into function
    this.onePage.autofit = reduceFactor.autofit;
        
    this.pageScale = this.reduce; // preserve current reduce
    this.resizePageView();

    $('#BRpageview').empty()
    this.displayedIndices = [];
    this.loadLeafs();
    
    this.updateToolbarZoom(this.reduce);
    
    // Recalculate search hilites
    this.removeSearchHilites(); 
    this.updateSearchHilites();

}

// resizePageView()
//______________________________________________________________________________
BookReader.prototype.resizePageView = function() {

    // $$$ This code assumes 1up mode
    //     e.g. does not preserve position in thumbnail mode
    //     See http://bugs.launchpad.net/bookreader/+bug/552972
    
    switch (this.mode) {
        case this.constMode1up:
        case this.constMode2up:
            this.resizePageView1up(); // $$$ necessary in non-1up mode?
            break;
        case this.constModeThumb:
            this.prepareThumbnailView( this.currentIndex() );
            break;
        default:
            alert('Resize not implemented for this mode');
    }
}

// Resize the current one page view
BookReader.prototype.resizePageView1up = function() {
    var i;
    var viewHeight = 0;
    //var viewWidth  = $('#BRcontainer').width(); //includes scrollBar
    var viewWidth  = $('#BRcontainer').attr('clientWidth');   

    var oldScrollTop  = $('#BRcontainer').attr('scrollTop');
    var oldScrollLeft = $('#BRcontainer').attr('scrollLeft');
    
    var oldPageViewHeight = $('#BRpageview').height();
    var oldPageViewWidth = $('#BRpageview').width();
    
    // May have come here after preparing the view, in which case the scrollTop and view height are not set

    var scrollRatio = 0;
    if (oldScrollTop > 0) {
        // We have scrolled - implies view has been set up        
        var oldCenterY = this.centerY1up();
        var oldCenterX = this.centerX1up();    
        scrollRatio = oldCenterY / oldPageViewHeight;
    } else {
        // Have not scrolled, e.g. because in new container

        // We set the scroll ratio so that the current index will still be considered the
        // current index in drawLeafsOnePage after we create the new view container

        // Make sure this will count as current page after resize
        // console.log('fudging for index ' + this.currentIndex() + ' (page ' + this.getPageNum(this.currentIndex()) + ')');
        var fudgeFactor = (this.getPageHeight(this.currentIndex()) / this.reduce) * 0.6;
        var oldLeafTop = this.onePageGetPageTop(this.currentIndex()) + fudgeFactor;
        var oldViewDimensions = this.onePageCalculateViewDimensions(this.reduce, this.padding);
        scrollRatio = oldLeafTop / oldViewDimensions.height;
    }
    
    // Recalculate 1up reduction factors
    this.onePageCalculateReductionFactors( $('#BRcontainer').attr('clientWidth'),
                                           $('#BRcontainer').attr('clientHeight') );                                        
    // Update current reduce (if in autofit)
    if (this.onePage.autofit) {
        var reductionFactor = this.nextReduce(this.reduce, this.onePage.autofit, this.onePage.reductionFactors);
        this.reduce = reductionFactor.reduce;
    }
    
    var viewDimensions = this.onePageCalculateViewDimensions(this.reduce, this.padding);
    $('#BRpageview').height(viewDimensions.height);
    $('#BRpageview').width(viewDimensions.width);

    var newCenterY = scrollRatio*viewDimensions.height;
    var newTop = Math.max(0, Math.floor( newCenterY - $('#BRcontainer').height()/2 ));
    $('#BRcontainer').attr('scrollTop', newTop);
    
    // We use clientWidth here to avoid miscalculating due to scroll bar
    var newCenterX = oldCenterX * (viewWidth / oldPageViewWidth);
    var newLeft = newCenterX - $('#BRcontainer').attr('clientWidth') / 2;
    newLeft = Math.max(newLeft, 0);
    $('#BRcontainer').attr('scrollLeft', newLeft);
    //console.log('oldCenterX ' + oldCenterX + ' newCenterX ' + newCenterX + ' newLeft ' + newLeft);
    
    //this.centerPageView();
    this.loadLeafs();
        
    this.removeSearchHilites();
    this.updateSearchHilites();
}

// Calculate the dimensions for a one page view with images at the given reduce and padding
BookReader.prototype.onePageCalculateViewDimensions = function(reduce, padding) {
    var viewWidth = 0;
    var viewHeight = 0;
    for (i=0; i<this.numLeafs; i++) {
        viewHeight += parseInt(this._getPageHeight(i)/this.reduce) + this.padding; 
        var width = parseInt(this._getPageWidth(i)/this.reduce);
        if (width>viewWidth) viewWidth=width;
    }
    return { width: viewWidth, height: viewHeight }
}

// centerX1up()
//______________________________________________________________________________
// Returns the current offset of the viewport center in scaled document coordinates.
BookReader.prototype.centerX1up = function() {
    var centerX;
    if ($('#BRpageview').width() < $('#BRcontainer').attr('clientWidth')) { // fully shown
        centerX = $('#BRpageview').width();
    } else {
        centerX = $('#BRcontainer').attr('scrollLeft') + $('#BRcontainer').attr('clientWidth') / 2;
    }
    centerX = Math.floor(centerX);
    return centerX;
}

// centerY1up()
//______________________________________________________________________________
// Returns the current offset of the viewport center in scaled document coordinates.
BookReader.prototype.centerY1up = function() {
    var centerY = $('#BRcontainer').attr('scrollTop') + $('#BRcontainer').height() / 2;
    return Math.floor(centerY);
}

// centerPageView()
//______________________________________________________________________________
BookReader.prototype.centerPageView = function() {

    var scrollWidth  = $('#BRcontainer').attr('scrollWidth');
    var clientWidth  =  $('#BRcontainer').attr('clientWidth');
    //console.log('sW='+scrollWidth+' cW='+clientWidth);
    if (scrollWidth > clientWidth) {
        $('#BRcontainer').attr('scrollLeft', (scrollWidth-clientWidth)/2);
    }

}

// zoom2up(direction)
//______________________________________________________________________________
BookReader.prototype.zoom2up = function(direction) {

    // Hard stop autoplay
    this.stopFlipAnimations();
    
    // Recalculate autofit factors
    this.twoPageCalculateReductionFactors();
    
    // Get new zoom state
    var reductionFactor = this.nextReduce(this.reduce, direction, this.twoPage.reductionFactors);
    if ((this.reduce == reductionFactor.reduce) && (this.twoPage.autofit == reductionFactor.autofit)) {
        // Same zoom
        return;
    }
    this.twoPage.autofit = reductionFactor.autofit;
    this.reduce = reductionFactor.reduce;
    this.pageScale = this.reduce; // preserve current reduce

    // Preserve view center position
    var oldCenter = this.twoPageGetViewCenter();
    
    // If zooming in, reload imgs.  DOM elements will be removed by prepareTwoPageView
    // $$$ An improvement would be to use the low res image until the larger one is loaded.
    if (1 == direction) {
        for (var img in this.prefetchedImgs) {
            delete this.prefetchedImgs[img];
        }
    }
    
    // Prepare view with new center to minimize visual glitches
    this.prepareTwoPageView(oldCenter.percentageX, oldCenter.percentageY);
}

BookReader.prototype.zoomThumb = function(direction) {
    var oldColumns = this.thumbColumns;
    switch (direction) {
        case -1:
            this.thumbColumns += 1;
            break;
        case 1:
            this.thumbColumns -= 1;
            break;
    }
    
    // clamp
    if (this.thumbColumns < 2) {
        this.thumbColumns = 2;
    } else if (this.thumbColumns > 8) {
        this.thumbColumns = 8;
    }
    
    if (this.thumbColumns != oldColumns) {
        this.prepareThumbnailView();
    }
}

// Returns the width per thumbnail to display the requested number of columns
// Note: #BRpageview must already exist since its width is used to calculate the
//       thumbnail width
BookReader.prototype.getThumbnailWidth = function(thumbnailColumns) {
    var padding = (thumbnailColumns + 1) * this.thumbPadding;
    var width = ($('#BRpageview').width() - padding) / (thumbnailColumns + 0.5); // extra 0.5 is for some space at sides
    return parseInt(width);
}

// quantizeReduce(reduce)
//______________________________________________________________________________
// Quantizes the given reduction factor to closest power of two from set from 12.5% to 200%
BookReader.prototype.quantizeReduce = function(reduce, reductionFactors) {
    var quantized = reductionFactors[0].reduce;
    var distance = Math.abs(reduce - quantized);
    for (var i = 1; i < reductionFactors.length; i++) {
        newDistance = Math.abs(reduce - reductionFactors[i].reduce);
        if (newDistance < distance) {
            distance = newDistance;
            quantized = reductionFactors[i].reduce;
        }
    }
    
    return quantized;
}

// reductionFactors should be array of sorted reduction factors
// e.g. [ {reduce: 0.25, autofit: null}, {reduce: 0.3, autofit: 'width'}, {reduce: 1, autofit: null} ]
BookReader.prototype.nextReduce = function( currentReduce, direction, reductionFactors ) {

    // XXX add 'closest', to replace quantize function
    
    if (direction == 'in') {
        var newReduceIndex = 0;
    
        for (var i = 1; i < reductionFactors.length; i++) {
            if (reductionFactors[i].reduce < currentReduce) {
                newReduceIndex = i;
            }
        }
        return reductionFactors[newReduceIndex];
        
    } else if (direction == 'out') { // zoom out
        var lastIndex = reductionFactors.length - 1;
        var newReduceIndex = lastIndex;
        
        for (var i = lastIndex; i >= 0; i--) {
            if (reductionFactors[i].reduce > currentReduce) {
                newReduceIndex = i;
            }
        }
        return reductionFactors[newReduceIndex];
    }
    
    // Asked for specific autofit mode
    for (var i = 0; i < reductionFactors.length; i++) {
        if (reductionFactors[i].autofit == direction) {
            return reductionFactors[i];
        }
    }
    
    alert('Could not find reduction factor for direction ' + direction);
    return reductionFactors[0];

}

BookReader.prototype._reduceSort = function(a, b) {
    return a.reduce - b.reduce;
}

// jumpToPage()
//______________________________________________________________________________
// Attempts to jump to page.  Returns true if page could be found, false otherwise.
BookReader.prototype.jumpToPage = function(pageNum) {

    var pageIndex = this.getPageIndex(pageNum);

    if ('undefined' != typeof(pageIndex)) {
        var leafTop = 0;
        var h;
        this.jumpToIndex(pageIndex);
        $('#BRcontainer').attr('scrollTop', leafTop);
        return true;
    }
    
    // Page not found
    return false;
}

// jumpToIndex()
//______________________________________________________________________________
BookReader.prototype.jumpToIndex = function(index, pageX, pageY) {

<<<<<<< HEAD
    this.updateNavIndex(index);
=======
    this.willChangeToIndex(index);
>>>>>>> 3decfd68

    if (this.constMode2up == this.mode) {
        this.autoStop();
        
        // By checking against min/max we do nothing if requested index
        // is current
        if (index < Math.min(this.twoPage.currentIndexL, this.twoPage.currentIndexR)) {
            this.flipBackToIndex(index);
        } else if (index > Math.max(this.twoPage.currentIndexL, this.twoPage.currentIndexR)) {
            this.flipFwdToIndex(index);
        }

    } else if (this.constModeThumb == this.mode) {
        var viewWidth = $('#BRcontainer').attr('scrollWidth') - 20; // width minus buffer
        var i;
        var leafWidth = 0;
        var leafHeight = 0;
        var rightPos = 0;
        var bottomPos = 0;
        var rowHeight = 0;
        var leafTop = 0;
        var leafIndex = 0;

        for (i=0; i<(index+1); i++) {
            leafWidth = this.thumbWidth;
            if (rightPos + (leafWidth + this.thumbPadding) > viewWidth){
                rightPos = 0;
                rowHeight = 0;
                leafIndex = 0;
            }

            leafHeight = parseInt((this.getPageHeight(leafIndex)*this.thumbWidth)/this.getPageWidth(leafIndex), 10);
            if (leafHeight > rowHeight) { rowHeight = leafHeight; }
            if (leafIndex==0) { leafTop = bottomPos; }
            if (leafIndex==0) { bottomPos += this.thumbPadding + rowHeight; }
            rightPos += leafWidth + this.thumbPadding;
            leafIndex++;
        }
        this.firstIndex=index;
        if ($('#BRcontainer').attr('scrollTop') == leafTop) {
            this.loadLeafs();
        } else {
            $('#BRcontainer').animate({scrollTop: leafTop },'fast');
        }
    } else {
        // 1up
        var leafTop = this.onePageGetPageTop(index);

        if (pageY) {
            //console.log('pageY ' + pageY);
            var offset = parseInt( (pageY) / this.reduce);
            offset -= $('#BRcontainer').attr('clientHeight') >> 1;
            //console.log( 'jumping to ' + leafTop + ' ' + offset);
            leafTop += offset;
        } else {
            // Show page just a little below the top
            leafTop -= this.padding / 2;
        }

        if (pageX) {
            var offset = parseInt( (pageX) / this.reduce);
            offset -= $('#BRcontainer').attr('clientWidth') >> 1;
            leafLeft += offset;
        } else {
            // Preserve left position
            leafLeft = $('#BRcontainer').scrollLeft();
        }

        //$('#BRcontainer').attr('scrollTop', leafTop);
        $('#BRcontainer').animate({scrollTop: leafTop, scrollLeft: leafLeft },'fast');
    }
}

// switchMode()
//______________________________________________________________________________
BookReader.prototype.switchMode = function(mode) {

    if (mode == this.mode) {
        return;
    }
    
    if (!this.canSwitchToMode(mode)) {
        return;
    }

    this.autoStop();
    this.ttsStop();
    this.removeSearchHilites();

    this.mode = mode;
    //this.switchToolbarMode(mode);

    // reinstate scale if moving from thumbnail view
    if (this.pageScale != this.reduce) {
        this.reduce = this.pageScale;
    }
    
    // $$$ TODO preserve center of view when switching between mode
    //     See https://bugs.edge.launchpad.net/gnubook/+bug/416682

    // XXX maybe better to preserve zoom in each mode
    if (1 == mode) {
        this.onePageCalculateReductionFactors( $('#BRcontainer').attr('clientWidth'), $('#BRcontainer').attr('clientHeight'));
        this.reduce = this.quantizeReduce(this.reduce, this.onePage.reductionFactors);
        this.prepareOnePageView();
    } else if (3 == mode) {
        $('button.thumb').hide();
        $('button.twopg').show();
        this.reduce = this.quantizeReduce(this.reduce, this.reductionFactors);
        this.prepareThumbnailView();
    } else {
        // $$$ why don't we save autofit?
        // this.twoPage.autofit = null; // Take zoom level from other mode
        this.twoPageCalculateReductionFactors();
        this.reduce = this.quantizeReduce(this.reduce, this.twoPage.reductionFactors);
        $('button.thumb').show();
        $('button.twopg').hide();
        this.prepareTwoPageView();
        this.twoPageCenterView(0.5, 0.5); // $$$ TODO preserve center
    }

}

//prepareOnePageView()
//______________________________________________________________________________
BookReader.prototype.prepareOnePageView = function() {

    // var startLeaf = this.displayedIndices[0];
    var startLeaf = this.currentIndex();
        
    $('#BRcontainer').empty();
    $('#BRcontainer').css({
        overflowY: 'scroll',
        overflowX: 'auto'
    });
        
    $("#BRcontainer").append("<div id='BRpageview'></div>");
    
    // Attaches to first child - child must be present
    $('#BRcontainer').dragscrollable();
    this.bindGestures($('#BRcontainer'));

    // $$$ keep select enabled for now since disabling it breaks keyboard
    //     nav in FF 3.6 (https://bugs.edge.launchpad.net/bookreader/+bug/544666)
    // BookReader.util.disableSelect($('#BRpageview'));
    
    this.resizePageView();    
    
    this.jumpToIndex(startLeaf);
    this.displayedIndices = [];
    
    this.drawLeafsOnePage();
}

//prepareThumbnailView()
//______________________________________________________________________________
BookReader.prototype.prepareThumbnailView = function() {
    
    $('#BRcontainer').empty();
    $('#BRcontainer').css({
        overflowY: 'scroll',
        overflowX: 'auto'
    });
        
    $("#BRcontainer").append("<div id='BRpageview'></div>");
    
    $('#BRcontainer').dragscrollable();
    this.bindGestures($('#BRcontainer'));

    // $$$ keep select enabled for now since disabling it breaks keyboard
    //     nav in FF 3.6 (https://bugs.edge.launchpad.net/bookreader/+bug/544666)
    // BookReader.util.disableSelect($('#BRpageview'));
    
    this.thumbWidth = this.getThumbnailWidth(this.thumbColumns);
    this.reduce = this.getPageWidth(0)/this.thumbWidth;

    this.displayedRows = [];

    // Draw leafs with current index directly in view (no animating to the index)
    this.drawLeafsThumbnail( this.currentIndex() );
    
}

// prepareTwoPageView()
//______________________________________________________________________________
// Some decisions about two page view:
//
// Both pages will be displayed at the same height, even if they were different physical/scanned
// sizes.  This simplifies the animation (from a design as well as technical standpoint).  We
// examine the page aspect ratios (in calculateSpreadSize) and use the page with the most "normal"
// aspect ratio to determine the height.
//
// The two page view div is resized to keep the middle of the book in the middle of the div
// even as the page sizes change.  To e.g. keep the middle of the book in the middle of the BRcontent
// div requires adjusting the offset of BRtwpageview and/or scrolling in BRcontent.
BookReader.prototype.prepareTwoPageView = function(centerPercentageX, centerPercentageY) {
    $('#BRcontainer').empty();
    $('#BRcontainer').css('overflow', 'auto');
        
    // We want to display two facing pages.  We may be missing
    // one side of the spread because it is the first/last leaf,
    // foldouts, missing pages, etc

    //var targetLeaf = this.displayedIndices[0];
    var targetLeaf = this.firstIndex;

    if (targetLeaf < this.firstDisplayableIndex()) {
        targetLeaf = this.firstDisplayableIndex();
    }
    
    if (targetLeaf > this.lastDisplayableIndex()) {
        targetLeaf = this.lastDisplayableIndex();
    }
    
    //this.twoPage.currentIndexL = null;
    //this.twoPage.currentIndexR = null;
    //this.pruneUnusedImgs();
    
    var currentSpreadIndices = this.getSpreadIndices(targetLeaf);
    this.twoPage.currentIndexL = currentSpreadIndices[0];
    this.twoPage.currentIndexR = currentSpreadIndices[1];
    this.firstIndex = this.twoPage.currentIndexL;
    
    this.calculateSpreadSize(); //sets twoPage.width, twoPage.height and others

    this.pruneUnusedImgs();
    this.prefetch(); // Preload images or reload if scaling has changed

    //console.dir(this.twoPage);
    
    // Add the two page view
    // $$$ Can we get everything set up and then append?
    $('#BRcontainer').append('<div id="BRtwopageview"></div>');
    
    // Attaches to first child, so must come after we add the page view
    $('#BRcontainer').dragscrollable();
    this.bindGestures($('#BRcontainer'));

    // $$$ calculate first then set
    $('#BRtwopageview').css( {
        height: this.twoPage.totalHeight + 'px',
        width: this.twoPage.totalWidth + 'px',
        position: 'absolute'
        });
        
    // If there will not be scrollbars (e.g. when zooming out) we center the book
    // since otherwise the book will be stuck off-center
    if (this.twoPage.totalWidth < $('#BRcontainer').attr('clientWidth')) {
        centerPercentageX = 0.5;
    }
    if (this.twoPage.totalHeight < $('#BRcontainer').attr('clientHeight')) {
        centerPercentageY = 0.5;
    }
        
    this.twoPageCenterView(centerPercentageX, centerPercentageY);
    
    this.twoPage.coverDiv = document.createElement('div');
    $(this.twoPage.coverDiv).attr('id', 'BRbookcover').css({
        width:  this.twoPage.bookCoverDivWidth + 'px',
        height: this.twoPage.bookCoverDivHeight+'px',
        visibility: 'visible',
    }).appendTo('#BRtwopageview');
    
    this.leafEdgeR = document.createElement('div');
    this.leafEdgeR.className = 'BRleafEdgeR';
    $(this.leafEdgeR).css({
        width: this.twoPage.leafEdgeWidthR + 'px',
        height: this.twoPage.height + 'px',
        left: this.twoPage.gutter+this.twoPage.scaledWR+'px',
        top: this.twoPage.bookCoverDivTop+this.twoPage.coverInternalPadding+'px'
    }).appendTo('#BRtwopageview');
    
    this.leafEdgeL = document.createElement('div');
    this.leafEdgeL.className = 'BRleafEdgeL';
    $(this.leafEdgeL).css({
        width: this.twoPage.leafEdgeWidthL + 'px',
        height: this.twoPage.height + 'px',
        left: this.twoPage.bookCoverDivLeft+this.twoPage.coverInternalPadding+'px',
        top: this.twoPage.bookCoverDivTop+this.twoPage.coverInternalPadding+'px'
    }).appendTo('#BRtwopageview');

    div = document.createElement('div');
    $(div).attr('id', 'BRbookspine').css({
        width:           this.twoPage.bookSpineDivWidth+'px',
        height:          this.twoPage.bookSpineDivHeight+'px',
        left:            this.twoPage.bookSpineDivLeft+'px',
        top:             this.twoPage.bookSpineDivTop+'px'
    }).appendTo('#BRtwopageview');
    
    var self = this; // for closure
    
    /* Flip areas no longer used
    this.twoPage.leftFlipArea = document.createElement('div');
    this.twoPage.leftFlipArea.className = 'BRfliparea';
    $(this.twoPage.leftFlipArea).attr('id', 'BRleftflip').css({
        border: '0',
        width:  this.twoPageFlipAreaWidth() + 'px',
        height: this.twoPageFlipAreaHeight() + 'px',
        position: 'absolute',
        left:   this.twoPageLeftFlipAreaLeft() + 'px',
        top:    this.twoPageFlipAreaTop() + 'px',
        cursor: 'w-resize',
        zIndex: 100
    }).click(function(e) {
        self.left();
    }).bind('mousedown', function(e) {
        e.preventDefault();
    }).appendTo('#BRtwopageview');
    
    this.twoPage.rightFlipArea = document.createElement('div');
    this.twoPage.rightFlipArea.className = 'BRfliparea';
    $(this.twoPage.rightFlipArea).attr('id', 'BRrightflip').css({
        border: '0',
        width:  this.twoPageFlipAreaWidth() + 'px',
        height: this.twoPageFlipAreaHeight() + 'px',
        position: 'absolute',
        left:   this.twoPageRightFlipAreaLeft() + 'px',
        top:    this.twoPageFlipAreaTop() + 'px',
        cursor: 'e-resize',
        zIndex: 100
    }).click(function(e) {
        self.right();
    }).bind('mousedown', function(e) {
        e.preventDefault();
    }).appendTo('#BRtwopageview');
    */
    
    this.prepareTwoPagePopUp();
    
    this.displayedIndices = [];
    
    //this.indicesToDisplay=[firstLeaf, firstLeaf+1];
    //console.log('indicesToDisplay: ' + this.indicesToDisplay[0] + ' ' + this.indicesToDisplay[1]);
    
    this.drawLeafsTwoPage();
    this.updateToolbarZoom(this.reduce);
    
    this.prefetch();

    this.removeSearchHilites();
    this.updateSearchHilites();

}

// prepareTwoPagePopUp()
//
// This function prepares the "View Page n" popup that shows while the mouse is
// over the left/right "stack of sheets" edges.  It also binds the mouse
// events for these divs.
//______________________________________________________________________________
BookReader.prototype.prepareTwoPagePopUp = function() {

    this.twoPagePopUp = document.createElement('div');
    this.twoPagePopUp.className = 'BRtwoPagePopUp';
    $(this.twoPagePopUp).css({
        zIndex: '1000'
    }).appendTo('#BRcontainer');
    $(this.twoPagePopUp).hide();
    
    $(this.leafEdgeL).add(this.leafEdgeR).bind('mouseenter', this, function(e) {
        $(e.data.twoPagePopUp).show();
    });

    $(this.leafEdgeL).add(this.leafEdgeR).bind('mouseleave', this, function(e) {
        $(e.data.twoPagePopUp).hide();
    });

    $(this.leafEdgeL).bind('click', this, function(e) { 
        e.data.autoStop();
        e.data.ttsStop();
        var jumpIndex = e.data.jumpIndexForLeftEdgePageX(e.pageX);
        e.data.jumpToIndex(jumpIndex);
    });

    $(this.leafEdgeR).bind('click', this, function(e) { 
        e.data.autoStop();
        e.data.ttsStop();
        var jumpIndex = e.data.jumpIndexForRightEdgePageX(e.pageX);
        e.data.jumpToIndex(jumpIndex);    
    });

    $(this.leafEdgeR).bind('mousemove', this, function(e) {

        var jumpIndex = e.data.jumpIndexForRightEdgePageX(e.pageX);
        $(e.data.twoPagePopUp).text('View ' + e.data.getPageName(jumpIndex));
        
        // $$$ TODO: Make sure popup is positioned so that it is in view
        // (https://bugs.edge.launchpad.net/gnubook/+bug/327456)        
        $(e.data.twoPagePopUp).css({
            left: e.pageX- $('#BRcontainer').offset().left + $('#BRcontainer').scrollLeft() - 100 + 'px',
            top: e.pageY - $('#BRcontainer').offset().top + $('#BRcontainer').scrollTop() + 'px'
        });
    });

    $(this.leafEdgeL).bind('mousemove', this, function(e) {
    
        var jumpIndex = e.data.jumpIndexForLeftEdgePageX(e.pageX);
        $(e.data.twoPagePopUp).text('View '+ e.data.getPageName(jumpIndex));

        // $$$ TODO: Make sure popup is positioned so that it is in view
        //           (https://bugs.edge.launchpad.net/gnubook/+bug/327456)        
        $(e.data.twoPagePopUp).css({
            left: e.pageX - $('#BRcontainer').offset().left + $('#BRcontainer').scrollLeft() - $(e.data.twoPagePopUp).width() + 100 + 'px',
            top: e.pageY-$('#BRcontainer').offset().top + $('#BRcontainer').scrollTop() + 'px'
        });
    });
}

// calculateSpreadSize()
//______________________________________________________________________________
// Calculates 2-page spread dimensions based on this.twoPage.currentIndexL and
// this.twoPage.currentIndexR
// This function sets this.twoPage.height, twoPage.width

BookReader.prototype.calculateSpreadSize = function() {

    var firstIndex  = this.twoPage.currentIndexL;
    var secondIndex = this.twoPage.currentIndexR;
    //console.log('first page is ' + firstIndex);

    // Calculate page sizes and total leaf width
    var spreadSize;
    if ( this.twoPage.autofit) {    
        spreadSize = this.getIdealSpreadSize(firstIndex, secondIndex);
    } else {
        // set based on reduction factor
        spreadSize = this.getSpreadSizeFromReduce(firstIndex, secondIndex, this.reduce);
    }
    
    // Both pages together
    this.twoPage.height = spreadSize.height;
    this.twoPage.width = spreadSize.width;
    
    // Individual pages
    this.twoPage.scaledWL = this.getPageWidth2UP(firstIndex);
    this.twoPage.scaledWR = this.getPageWidth2UP(secondIndex);
    
    // Leaf edges
    this.twoPage.edgeWidth = spreadSize.totalLeafEdgeWidth; // The combined width of both edges
    this.twoPage.leafEdgeWidthL = this.leafEdgeWidth(this.twoPage.currentIndexL);
    this.twoPage.leafEdgeWidthR = this.twoPage.edgeWidth - this.twoPage.leafEdgeWidthL;
    
    
    // Book cover
    // The width of the book cover div.  The combined width of both pages, twice the width
    // of the book cover internal padding (2*10) and the page edges
    this.twoPage.bookCoverDivWidth = this.twoPageCoverWidth(this.twoPage.scaledWL + this.twoPage.scaledWR);
    // The height of the book cover div
    this.twoPage.bookCoverDivHeight = this.twoPage.height + 2 * this.twoPage.coverInternalPadding;
    
    
    // We calculate the total width and height for the div so that we can make the book
    // spine centered
    var leftGutterOffset = this.gutterOffsetForIndex(firstIndex);
    var leftWidthFromCenter = this.twoPage.scaledWL - leftGutterOffset + this.twoPage.leafEdgeWidthL;
    var rightWidthFromCenter = this.twoPage.scaledWR + leftGutterOffset + this.twoPage.leafEdgeWidthR;
    var largestWidthFromCenter = Math.max( leftWidthFromCenter, rightWidthFromCenter );
    this.twoPage.totalWidth = 2 * (largestWidthFromCenter + this.twoPage.coverInternalPadding + this.twoPage.coverExternalPadding);
    this.twoPage.totalHeight = this.twoPage.height + 2 * (this.twoPage.coverInternalPadding + this.twoPage.coverExternalPadding);
        
    // We want to minimize the unused space in two-up mode (maximize the amount of page
    // shown).  We give width to the leaf edges and these widths change (though the sum
    // of the two remains constant) as we flip through the book.  With the book
    // cover centered and fixed in the BRcontainer div the page images will meet
    // at the "gutter" which is generally offset from the center.
    this.twoPage.middle = this.twoPage.totalWidth >> 1;
    this.twoPage.gutter = this.twoPage.middle + this.gutterOffsetForIndex(firstIndex);
    
    // The left edge of the book cover moves depending on the width of the pages
    // $$$ change to getter
    this.twoPage.bookCoverDivLeft = this.twoPage.gutter - this.twoPage.scaledWL - this.twoPage.leafEdgeWidthL - this.twoPage.coverInternalPadding;
    // The top edge of the book cover stays a fixed distance from the top
    this.twoPage.bookCoverDivTop = this.twoPage.coverExternalPadding;

    // Book spine
    this.twoPage.bookSpineDivHeight = this.twoPage.height + 2*this.twoPage.coverInternalPadding;
    this.twoPage.bookSpineDivLeft = this.twoPage.middle - (this.twoPage.bookSpineDivWidth >> 1);
    this.twoPage.bookSpineDivTop = this.twoPage.bookCoverDivTop;


    this.reduce = spreadSize.reduce; // $$$ really set this here?
}

BookReader.prototype.getIdealSpreadSize = function(firstIndex, secondIndex) {
    var ideal = {};

    // We check which page is closest to a "normal" page and use that to set the height
    // for both pages.  This means that foldouts and other odd size pages will be displayed
    // smaller than the nominal zoom amount.
    var canon5Dratio = 1.5;
    
    var first = {
        height: this._getPageHeight(firstIndex),
        width: this._getPageWidth(firstIndex)
    }
    
    var second = {
        height: this._getPageHeight(secondIndex),
        width: this._getPageWidth(secondIndex)
    }
    
    var firstIndexRatio  = first.height / first.width;
    var secondIndexRatio = second.height / second.width;
    //console.log('firstIndexRatio = ' + firstIndexRatio + ' secondIndexRatio = ' + secondIndexRatio);

    var ratio;
    if (Math.abs(firstIndexRatio - canon5Dratio) < Math.abs(secondIndexRatio - canon5Dratio)) {
        ratio = firstIndexRatio;
        //console.log('using firstIndexRatio ' + ratio);
    } else {
        ratio = secondIndexRatio;
        //console.log('using secondIndexRatio ' + ratio);
    }

    var totalLeafEdgeWidth = parseInt(this.numLeafs * 0.1);
    var maxLeafEdgeWidth   = parseInt($('#BRcontainer').attr('clientWidth') * 0.1);
    ideal.totalLeafEdgeWidth     = Math.min(totalLeafEdgeWidth, maxLeafEdgeWidth);
    
    var widthOutsidePages = 2 * (this.twoPage.coverInternalPadding + this.twoPage.coverExternalPadding) + ideal.totalLeafEdgeWidth;
    var heightOutsidePages = 2* (this.twoPage.coverInternalPadding + this.twoPage.coverExternalPadding);
    
    ideal.width = ($('#BRcontainer').width() - widthOutsidePages) >> 1;
    ideal.width -= 10; // $$$ fudge factor
    ideal.height = $('#BRcontainer').height() - heightOutsidePages;
    ideal.height -= 20; // fudge factor
    //console.log('init idealWidth='+ideal.width+' idealHeight='+ideal.height + ' ratio='+ratio);

    if (ideal.height/ratio <= ideal.width) {
        //use height
        ideal.width = parseInt(ideal.height/ratio);
    } else {
        //use width
        ideal.height = parseInt(ideal.width*ratio);
    }
    
    // $$$ check this logic with large spreads
    ideal.reduce = ((first.height + second.height) / 2) / ideal.height;
    
    return ideal;
}

// getSpreadSizeFromReduce()
//______________________________________________________________________________
// Returns the spread size calculated from the reduction factor for the given pages
BookReader.prototype.getSpreadSizeFromReduce = function(firstIndex, secondIndex, reduce) {
    var spreadSize = {};
    // $$$ Scale this based on reduce?
    var totalLeafEdgeWidth = parseInt(this.numLeafs * 0.1);
    var maxLeafEdgeWidth   = parseInt($('#BRcontainer').attr('clientWidth') * 0.1); // $$$ Assumes leaf edge width constant at all zoom levels
    spreadSize.totalLeafEdgeWidth     = Math.min(totalLeafEdgeWidth, maxLeafEdgeWidth);

    // $$$ Possibly incorrect -- we should make height "dominant"
    var nativeWidth = this._getPageWidth(firstIndex) + this._getPageWidth(secondIndex);
    var nativeHeight = this._getPageHeight(firstIndex) + this._getPageHeight(secondIndex);
    spreadSize.height = parseInt( (nativeHeight / 2) / this.reduce );
    spreadSize.width = parseInt( (nativeWidth / 2) / this.reduce );
    spreadSize.reduce = reduce;
    
    return spreadSize;
}

// twoPageGetAutofitReduce()
//______________________________________________________________________________
// Returns the current ideal reduction factor
BookReader.prototype.twoPageGetAutofitReduce = function() {
    var spreadSize = this.getIdealSpreadSize(this.twoPage.currentIndexL, this.twoPage.currentIndexR);
    return spreadSize.reduce;
}

BookReader.prototype.onePageGetAutofitWidth = function() {
    var widthPadding = 20;
    return (this.getMedianPageSize().width + 0.0) / ($('#BRcontainer').attr('clientWidth') - widthPadding * 2);
}

BookReader.prototype.onePageGetAutofitHeight = function() {
    return (this.getMedianPageSize().height + 0.0) / ($('#BRcontainer').attr('clientHeight') - this.padding * 2); // make sure a little of adjacent pages show
}

// Returns where the top of the page with given index should be in one page view
BookReader.prototype.onePageGetPageTop = function(index)
{
    var i;
    var leafTop = 0;
    var leafLeft = 0;
    var h;
    for (i=0; i<index; i++) {
        h = parseInt(this._getPageHeight(i)/this.reduce); 
        leafTop += h + this.padding;
    }
    return leafTop;
}

BookReader.prototype.getMedianPageSize = function() {
    if (this._medianPageSize) {
        return this._medianPageSize;
    }
    
    // A little expensive but we just do it once
    var widths = [];
    var heights = [];
    for (var i = 0; i < this.numLeafs; i++) {
        widths.push(this.getPageWidth(i));
        heights.push(this.getPageHeight(i));
    }
    
    widths.sort();
    heights.sort();
    
    this._medianPageSize = { width: widths[parseInt(widths.length / 2)], height: heights[parseInt(heights.length / 2)] };
    return this._medianPageSize; 
}

// Update the reduction factors for 1up mode given the available width and height.  Recalculates
// the autofit reduction factors.
BookReader.prototype.onePageCalculateReductionFactors = function( width, height ) {
    this.onePage.reductionFactors = this.reductionFactors.concat(
        [ 
            { reduce: this.onePageGetAutofitWidth(), autofit: 'width' },
            { reduce: this.onePageGetAutofitHeight(), autofit: 'height'}
        ]);
    this.onePage.reductionFactors.sort(this._reduceSort);
}

BookReader.prototype.twoPageCalculateReductionFactors = function() {    
    this.twoPage.reductionFactors = this.reductionFactors.concat(
        [
            { reduce: this.getIdealSpreadSize( this.twoPage.currentIndexL, this.twoPage.currentIndexR ).reduce,
              autofit: 'auto' }
        ]);
    this.twoPage.reductionFactors.sort(this._reduceSort);
}

// twoPageSetCursor()
//______________________________________________________________________________
// Set the cursor for two page view
BookReader.prototype.twoPageSetCursor = function() {
    // console.log('setting cursor');
    if ( ($('#BRtwopageview').width() > $('#BRcontainer').attr('clientWidth')) ||
         ($('#BRtwopageview').height() > $('#BRcontainer').attr('clientHeight')) ) {
        $(this.prefetchedImgs[this.twoPage.currentIndexL]).css('cursor','move');
        $(this.prefetchedImgs[this.twoPage.currentIndexR]).css('cursor','move');
    } else {
        $(this.prefetchedImgs[this.twoPage.currentIndexL]).css('cursor','');
        $(this.prefetchedImgs[this.twoPage.currentIndexR]).css('cursor','');
    }
}

// currentIndex()
//______________________________________________________________________________
// Returns the currently active index.
BookReader.prototype.currentIndex = function() {
    // $$$ we should be cleaner with our idea of which index is active in 1up/2up
    if (this.mode == this.constMode1up || this.mode == this.constModeThumb) {
        return this.firstIndex; // $$$ TODO page in center of view would be better
    } else if (this.mode == this.constMode2up) {
        // Only allow indices that are actually present in book
        return BookReader.util.clamp(this.firstIndex, 0, this.numLeafs - 1);    
    } else {
        throw 'currentIndex called for unimplemented mode ' + this.mode;
    }
}

// setCurrentIndex(index)
//______________________________________________________________________________
// Sets the idea of current index without triggering other actions such as animation.
// Compare to jumpToIndex which animates to that index
BookReader.prototype.setCurrentIndex = function(index) {
    this.firstIndex = index;
}


// right()
//______________________________________________________________________________
// Flip the right page over onto the left
BookReader.prototype.right = function() {
    if ('rl' != this.pageProgression) {
        // LTR
        this.next();
    } else {
        // RTL
        this.prev();
    }
}

// rightmost()
//______________________________________________________________________________
// Flip to the rightmost page
BookReader.prototype.rightmost = function() {
    if ('rl' != this.pageProgression) {
        this.last();
    } else {
        this.first();
    }
}

// left()
//______________________________________________________________________________
// Flip the left page over onto the right.
BookReader.prototype.left = function() {
    if ('rl' != this.pageProgression) {
        // LTR
        this.prev();
    } else {
        // RTL
        this.next();
    }
}

// leftmost()
//______________________________________________________________________________
// Flip to the leftmost page
BookReader.prototype.leftmost = function() {
    if ('rl' != this.pageProgression) {
        this.first();
    } else {
        this.last();
    }
}

// next()
//______________________________________________________________________________
BookReader.prototype.next = function() {
    if (2 == this.mode) {
        this.autoStop();
        this.flipFwdToIndex(null);
    } else {
        if (this.firstIndex < this.lastDisplayableIndex()) {
            this.jumpToIndex(this.firstIndex+1);
        }
    }
}

// prev()
//______________________________________________________________________________
BookReader.prototype.prev = function() {
    if (2 == this.mode) {
        this.autoStop();
        this.flipBackToIndex(null);
    } else {
        if (this.firstIndex >= 1) {
            this.jumpToIndex(this.firstIndex-1);
        }    
    }
}

BookReader.prototype.first = function() {
    this.jumpToIndex(this.firstDisplayableIndex());
}

BookReader.prototype.last = function() {
    this.jumpToIndex(this.lastDisplayableIndex());
}

// scrollDown()
//______________________________________________________________________________
// Scrolls down one screen view
BookReader.prototype.scrollDown = function() {
    if ($.inArray(this.mode, [this.constMode1up, this.constModeThumb]) >= 0) {
        if ( this.mode == this.constMode1up && (this.reduce >= this.onePageGetAutofitHeight()) ) {
            // Whole pages are visible, scroll whole page only
            return this.next();
        }
    
        $('#BRcontainer').animate(
            { scrollTop: '+=' + this._scrollAmount() + 'px'},
            400, 'easeInOutExpo'
        );
        return true;
    } else {
        return false;
    }
}

// scrollUp()
//______________________________________________________________________________
// Scrolls up one screen view
BookReader.prototype.scrollUp = function() {
    if ($.inArray(this.mode, [this.constMode1up, this.constModeThumb]) >= 0) {
        if ( this.mode == this.constMode1up && (this.reduce >= this.onePageGetAutofitHeight()) ) {
            // Whole pages are visible, scroll whole page only
            return this.prev();
        }

        $('#BRcontainer').animate(
            { scrollTop: '-=' + this._scrollAmount() + 'px'},
            400, 'easeInOutExpo'
        );
        return true;
    } else {
        return false;
    }
}

// _scrollAmount()
//______________________________________________________________________________
// The amount to scroll vertically in integer pixels
BookReader.prototype._scrollAmount = function() {
    if (this.constMode1up == this.mode) {
        // Overlap by % of page size
        return parseInt($('#BRcontainer').attr('clientHeight') - this.getPageHeight(this.currentIndex()) / this.reduce * 0.03);
    }
    
    return parseInt(0.9 * $('#BRcontainer').attr('clientHeight'));
}


// flipBackToIndex()
//______________________________________________________________________________
// to flip back one spread, pass index=null
BookReader.prototype.flipBackToIndex = function(index) {
    
    if (1 == this.mode) return;

    var leftIndex = this.twoPage.currentIndexL;
    
    if (this.animating) return;

    if (null != this.leafEdgeTmp) {
        alert('error: leafEdgeTmp should be null!');
        return;
    }
    
    if (null == index) {
        index = leftIndex-2;
    }
    //if (index<0) return;
    
<<<<<<< HEAD
    this.updateNavIndex(index);
=======
    this.willChangeToIndex(index);
>>>>>>> 3decfd68
    
    var previousIndices = this.getSpreadIndices(index);
    
    if (previousIndices[0] < this.firstDisplayableIndex() || previousIndices[1] < this.firstDisplayableIndex()) {
        return;
    }
    
    this.animating = true;
    
    if ('rl' != this.pageProgression) {
        // Assume LTR and we are going backward    
        this.prepareFlipLeftToRight(previousIndices[0], previousIndices[1]);        
        this.flipLeftToRight(previousIndices[0], previousIndices[1]);
    } else {
        // RTL and going backward
        var gutter = this.prepareFlipRightToLeft(previousIndices[0], previousIndices[1]);
        this.flipRightToLeft(previousIndices[0], previousIndices[1], gutter);
    }
}

// flipLeftToRight()
//______________________________________________________________________________
// Flips the page on the left towards the page on the right
BookReader.prototype.flipLeftToRight = function(newIndexL, newIndexR) {

    var leftLeaf = this.twoPage.currentIndexL;
    
    var oldLeafEdgeWidthL = this.leafEdgeWidth(this.twoPage.currentIndexL);
    var newLeafEdgeWidthL = this.leafEdgeWidth(newIndexL);    
    var leafEdgeTmpW = oldLeafEdgeWidthL - newLeafEdgeWidthL;
    
    var currWidthL   = this.getPageWidth2UP(leftLeaf);
    var newWidthL    = this.getPageWidth2UP(newIndexL);
    var newWidthR    = this.getPageWidth2UP(newIndexR);

    var top  = this.twoPageTop();
    var gutter = this.twoPage.middle + this.gutterOffsetForIndex(newIndexL);
    
    //console.log('leftEdgeTmpW ' + leafEdgeTmpW);
    //console.log('  gutter ' + gutter + ', scaledWL ' + scaledWL + ', newLeafEdgeWL ' + newLeafEdgeWidthL);
    
    //animation strategy:
    // 0. remove search highlight, if any.
    // 1. create a new div, called leafEdgeTmp to represent the leaf edge between the leftmost edge 
    //    of the left leaf and where the user clicked in the leaf edge.
    //    Note that if this function was triggered by left() and not a
    //    mouse click, the width of leafEdgeTmp is very small (zero px).
    // 2. animate both leafEdgeTmp to the gutter (without changing its width) and animate
    //    leftLeaf to width=0.
    // 3. When step 2 is finished, animate leafEdgeTmp to right-hand side of new right leaf
    //    (left=gutter+newWidthR) while also animating the new right leaf from width=0 to
    //    its new full width.
    // 4. After step 3 is finished, do the following:
    //      - remove leafEdgeTmp from the dom.
    //      - resize and move the right leaf edge (leafEdgeR) to left=gutter+newWidthR
    //          and width=twoPage.edgeWidth-newLeafEdgeWidthL.
    //      - resize and move the left leaf edge (leafEdgeL) to left=gutter-newWidthL-newLeafEdgeWidthL
    //          and width=newLeafEdgeWidthL.
    //      - resize the back cover (twoPage.coverDiv) to left=gutter-newWidthL-newLeafEdgeWidthL-10
    //          and width=newWidthL+newWidthR+twoPage.edgeWidth+20
    //      - move new left leaf (newIndexL) forward to zindex=2 so it can receive clicks.
    //      - remove old left and right leafs from the dom [pruneUnusedImgs()].
    //      - prefetch new adjacent leafs.
    //      - set up click handlers for both new left and right leafs.
    //      - redraw the search highlight.
    //      - update the pagenum box and the url.
    
    
    var leftEdgeTmpLeft = gutter - currWidthL - leafEdgeTmpW;

    this.leafEdgeTmp = document.createElement('div');
    this.leafEdgeTmp.className = 'BRleafEdgeTmp';
    $(this.leafEdgeTmp).css({
        width: leafEdgeTmpW + 'px',
        height: this.twoPage.height + 'px',
        left: leftEdgeTmpLeft + 'px',
        top: top+'px',
        zIndex:1000
    }).appendTo('#BRtwopageview');
    
    //$(this.leafEdgeL).css('width', newLeafEdgeWidthL+'px');
    $(this.leafEdgeL).css({
        width: newLeafEdgeWidthL+'px', 
        left: gutter-currWidthL-newLeafEdgeWidthL+'px'
    });   

    // Left gets the offset of the current left leaf from the document
    var left = $(this.prefetchedImgs[leftLeaf]).offset().left;
    // $$$ This seems very similar to the gutter.  May be able to consolidate the logic.
    var right = $('#BRtwopageview').attr('clientWidth')-left-$(this.prefetchedImgs[leftLeaf]).width()+$('#BRtwopageview').offset().left-2+'px';
    
    // We change the left leaf to right positioning
    // $$$ This causes animation glitches during resize.  See https://bugs.edge.launchpad.net/gnubook/+bug/328327
    $(this.prefetchedImgs[leftLeaf]).css({
        right: right,
        left: ''
    });

    $(this.leafEdgeTmp).animate({left: gutter}, this.flipSpeed, 'easeInSine');    
    //$(this.prefetchedImgs[leftLeaf]).animate({width: '0px'}, 'slow', 'easeInSine');
    
    var self = this;

    this.removeSearchHilites();

    //console.log('animating leafLeaf ' + leftLeaf + ' to 0px');
    $(this.prefetchedImgs[leftLeaf]).animate({width: '0px'}, self.flipSpeed, 'easeInSine', function() {
    
        //console.log('     and now leafEdgeTmp to left: gutter+newWidthR ' + (gutter + newWidthR));
        $(self.leafEdgeTmp).animate({left: gutter+newWidthR+'px'}, self.flipSpeed, 'easeOutSine');

        //console.log('  animating newIndexR ' + newIndexR + ' to ' + newWidthR + ' from ' + $(self.prefetchedImgs[newIndexR]).width());
        $(self.prefetchedImgs[newIndexR]).animate({width: newWidthR+'px'}, self.flipSpeed, 'easeOutSine', function() {
            $(self.prefetchedImgs[newIndexL]).css('zIndex', 2);
            
            $(self.leafEdgeR).css({
                // Moves the right leaf edge
                width: self.twoPage.edgeWidth-newLeafEdgeWidthL+'px',
                left:  gutter+newWidthR+'px'
            });

            $(self.leafEdgeL).css({
                // Moves and resizes the left leaf edge
                width: newLeafEdgeWidthL+'px',
                left:  gutter-newWidthL-newLeafEdgeWidthL+'px'
            });

            // Resizes the brown border div
            $(self.twoPage.coverDiv).css({
                width: self.twoPageCoverWidth(newWidthL+newWidthR)+'px',
                left: gutter-newWidthL-newLeafEdgeWidthL-self.twoPage.coverInternalPadding+'px'
            });
            
            $(self.leafEdgeTmp).remove();
            self.leafEdgeTmp = null;

            // $$$ TODO refactor with opposite direction flip
            
            self.twoPage.currentIndexL = newIndexL;
            self.twoPage.currentIndexR = newIndexR;
            self.twoPage.scaledWL = newWidthL;
            self.twoPage.scaledWR = newWidthR;
            self.twoPage.gutter = gutter;
            
            self.firstIndex = self.twoPage.currentIndexL;
            self.displayedIndices = [newIndexL, newIndexR];
            self.pruneUnusedImgs();
            self.prefetch();            
            self.animating = false;
            
            self.updateSearchHilites2UP();
            self.updatePageNumBox2UP();
            
            // self.twoPagePlaceFlipAreas(); // No longer used
            self.setMouseHandlers2UP();
            self.twoPageSetCursor();
            
            if (self.animationFinishedCallback) {
                self.animationFinishedCallback();
                self.animationFinishedCallback = null;
            }
        });
    });        
    
}

// flipFwdToIndex()
//______________________________________________________________________________
// Whether we flip left or right is dependent on the page progression
// to flip forward one spread, pass index=null
BookReader.prototype.flipFwdToIndex = function(index) {

    if (this.animating) return;
    
    if (null != this.leafEdgeTmp) {
        alert('error: leafEdgeTmp should be null!');
        return;
    }

    if (null == index) {
        index = this.twoPage.currentIndexR+2; // $$$ assumes indices are continuous
    }
    if (index > this.lastDisplayableIndex()) return;

<<<<<<< HEAD
    this.updateNavIndex(index);
=======
    this.willChangeToIndex(index);
>>>>>>> 3decfd68

    this.animating = true;
    
    var nextIndices = this.getSpreadIndices(index);
    
    //console.log('flipfwd to indices ' + nextIndices[0] + ',' + nextIndices[1]);

    if ('rl' != this.pageProgression) {
        // We did not specify RTL
        var gutter = this.prepareFlipRightToLeft(nextIndices[0], nextIndices[1]);
        this.flipRightToLeft(nextIndices[0], nextIndices[1], gutter);
    } else {
        // RTL
        var gutter = this.prepareFlipLeftToRight(nextIndices[0], nextIndices[1]);
        this.flipLeftToRight(nextIndices[0], nextIndices[1]);
    }
}

/*
 * Put handlers here for when we will navigate to a new page
 */
BookReader.prototype.willChangeToIndex = function(index)
{
    // Update navbar position icon - leads page change animation
    this.updateNavIndex(index);

}

// flipRightToLeft(nextL, nextR, gutter)
// $$$ better not to have to pass gutter in
//______________________________________________________________________________
// Flip from left to right and show the nextL and nextR indices on those sides
BookReader.prototype.flipRightToLeft = function(newIndexL, newIndexR) {
    var oldLeafEdgeWidthL = this.leafEdgeWidth(this.twoPage.currentIndexL);
    var oldLeafEdgeWidthR = this.twoPage.edgeWidth-oldLeafEdgeWidthL;
    var newLeafEdgeWidthL = this.leafEdgeWidth(newIndexL);  
    var newLeafEdgeWidthR = this.twoPage.edgeWidth-newLeafEdgeWidthL;

    var leafEdgeTmpW = oldLeafEdgeWidthR - newLeafEdgeWidthR;

    var top = this.twoPageTop();
    var scaledW = this.getPageWidth2UP(this.twoPage.currentIndexR);

    var middle = this.twoPage.middle;
    var gutter = middle + this.gutterOffsetForIndex(newIndexL);
    
    this.leafEdgeTmp = document.createElement('div');
    this.leafEdgeTmp.className = 'BRleafEdgeTmp';
    $(this.leafEdgeTmp).css({
        width: leafEdgeTmpW + 'px',
        height: this.twoPage.height + 'px',
        left: gutter+scaledW+'px',
        top: top+'px',    
        zIndex:1000
    }).appendTo('#BRtwopageview');

    //var scaledWR = this.getPageWidth2UP(newIndexR); // $$$ should be current instead?
    //var scaledWL = this.getPageWidth2UP(newIndexL); // $$$ should be current instead?
    
    var currWidthL = this.getPageWidth2UP(this.twoPage.currentIndexL);
    var currWidthR = this.getPageWidth2UP(this.twoPage.currentIndexR);
    var newWidthL = this.getPageWidth2UP(newIndexL);
    var newWidthR = this.getPageWidth2UP(newIndexR);
    
    $(this.leafEdgeR).css({width: newLeafEdgeWidthR+'px', left: gutter+newWidthR+'px' });

    var self = this; // closure-tastic!

    var speed = this.flipSpeed;

    this.removeSearchHilites();
    
    $(this.leafEdgeTmp).animate({left: gutter}, speed, 'easeInSine');    
    $(this.prefetchedImgs[this.twoPage.currentIndexR]).animate({width: '0px'}, speed, 'easeInSine', function() {
        $(self.leafEdgeTmp).animate({left: gutter-newWidthL-leafEdgeTmpW+'px'}, speed, 'easeOutSine');    
        $(self.prefetchedImgs[newIndexL]).animate({width: newWidthL+'px'}, speed, 'easeOutSine', function() {
            $(self.prefetchedImgs[newIndexR]).css('zIndex', 2);
            
            $(self.leafEdgeL).css({
                width: newLeafEdgeWidthL+'px', 
                left: gutter-newWidthL-newLeafEdgeWidthL+'px'
            });
            
            // Resizes the book cover
            $(self.twoPage.coverDiv).css({
                width: self.twoPageCoverWidth(newWidthL+newWidthR)+'px',
                left: gutter - newWidthL - newLeafEdgeWidthL - self.twoPage.coverInternalPadding + 'px'
            });
            
            $(self.leafEdgeTmp).remove();
            self.leafEdgeTmp = null;
            
            self.twoPage.currentIndexL = newIndexL;
            self.twoPage.currentIndexR = newIndexR;
            self.twoPage.scaledWL = newWidthL;
            self.twoPage.scaledWR = newWidthR;
            self.twoPage.gutter = gutter;

            self.firstIndex = self.twoPage.currentIndexL;
            self.displayedIndices = [newIndexL, newIndexR];
            self.pruneUnusedImgs();
            self.prefetch();
            self.animating = false;


            self.updateSearchHilites2UP();
            self.updatePageNumBox2UP();
            
            // self.twoPagePlaceFlipAreas(); // No longer used
            self.setMouseHandlers2UP();     
            self.twoPageSetCursor();
            
            if (self.animationFinishedCallback) {
                self.animationFinishedCallback();
                self.animationFinishedCallback = null;
            }
        });
    });    
}

// setMouseHandlers2UP
//______________________________________________________________________________
BookReader.prototype.setMouseHandlers2UP = function() {
    this.setClickHandler2UP( this.prefetchedImgs[this.twoPage.currentIndexL],
        { self: this },
        function(e) {
            e.data.self.ttsStop();
            e.data.self.left();
            e.preventDefault();
        }
    );
        
    this.setClickHandler2UP( this.prefetchedImgs[this.twoPage.currentIndexR],
        { self: this },
        function(e) {
            e.data.self.ttsStop();
            e.data.self.right();
            e.preventDefault();
        }
    );
}

// prefetchImg()
//______________________________________________________________________________
BookReader.prototype.prefetchImg = function(index) {
    var pageURI = this._getPageURI(index);

    // Load image if not loaded or URI has changed (e.g. due to scaling)
    var loadImage = false;
    if (undefined == this.prefetchedImgs[index]) {
        //console.log('no image for ' + index);
        loadImage = true;
    } else if (pageURI != this.prefetchedImgs[index].uri) {
        //console.log('uri changed for ' + index);
        loadImage = true;
    }
    
    if (loadImage) {
        //console.log('prefetching ' + index);
        var img = document.createElement("img");
        img.className = 'BRpageimage';
        if (index < 0 || index > (this.numLeafs - 1) ) {
            // Facing page at beginning or end, or beyond
            $(img).css({
                'background-color': 'transparent'
            });
        }
        img.src = pageURI;
        img.uri = pageURI; // browser may rewrite src so we stash raw URI here
        this.prefetchedImgs[index] = img;
    }
}


// prepareFlipLeftToRight()
//
//______________________________________________________________________________
//
// Prepare to flip the left page towards the right.  This corresponds to moving
// backward when the page progression is left to right.
BookReader.prototype.prepareFlipLeftToRight = function(prevL, prevR) {

    //console.log('  preparing left->right for ' + prevL + ',' + prevR);

    this.prefetchImg(prevL);
    this.prefetchImg(prevR);
    
    var height  = this._getPageHeight(prevL); 
    var width   = this._getPageWidth(prevL);    
    var middle = this.twoPage.middle;
    var top  = this.twoPageTop();                
    var scaledW = this.twoPage.height*width/height; // $$$ assumes height of page is dominant

    // The gutter is the dividing line between the left and right pages.
    // It is offset from the middle to create the illusion of thickness to the pages
    var gutter = middle + this.gutterOffsetForIndex(prevL);
    
    //console.log('    gutter for ' + prevL + ' is ' + gutter);
    //console.log('    prevL.left: ' + (gutter - scaledW) + 'px');
    //console.log('    changing prevL ' + prevL + ' to left: ' + (gutter-scaledW) + ' width: ' + scaledW);
    
    leftCSS = {
        position: 'absolute',
        left: gutter-scaledW+'px',
        right: '', // clear right property
        top:    top+'px',
        height: this.twoPage.height,
        width:  scaledW+'px',
        borderRight: '1px solid black', // XXXmang check
        zIndex: 1
    }
    
    $(this.prefetchedImgs[prevL]).css(leftCSS);

    $('#BRtwopageview').append(this.prefetchedImgs[prevL]);

    //console.log('    changing prevR ' + prevR + ' to left: ' + gutter + ' width: 0');

    rightCSS = {
        position: 'absolute',
        left:   gutter+'px',
        right: '',
        top:    top+'px',
        height: this.twoPage.height,
        borderLeft: '1px solid black', // XXXmang check
        width:  '0',
        zIndex: 2
    }
    
    $(this.prefetchedImgs[prevR]).css(rightCSS);

    $('#BRtwopageview').append(this.prefetchedImgs[prevR]);
            
}

// $$$ mang we're adding an extra pixel in the middle.  See https://bugs.edge.launchpad.net/gnubook/+bug/411667
// prepareFlipRightToLeft()
//______________________________________________________________________________
BookReader.prototype.prepareFlipRightToLeft = function(nextL, nextR) {

    //console.log('  preparing left<-right for ' + nextL + ',' + nextR);

    // Prefetch images
    this.prefetchImg(nextL);
    this.prefetchImg(nextR);

    var height  = this._getPageHeight(nextR); 
    var width   = this._getPageWidth(nextR);    
    var middle = this.twoPage.middle;
    var top  = this.twoPageTop();               
    var scaledW = this.twoPage.height*width/height;

    var gutter = middle + this.gutterOffsetForIndex(nextL);
        
    //console.log(' prepareRTL changing nextR ' + nextR + ' to left: ' + gutter);
    $(this.prefetchedImgs[nextR]).css({
        position: 'absolute',
        left:   gutter+'px',
        top:    top+'px',
        height: this.twoPage.height,
        width:  scaledW+'px',
        zIndex: 1
    });

    $('#BRtwopageview').append(this.prefetchedImgs[nextR]);

    height  = this._getPageHeight(nextL); 
    width   = this._getPageWidth(nextL);      
    scaledW = this.twoPage.height*width/height;

    //console.log(' prepareRTL changing nextL ' + nextL + ' to right: ' + $('#BRcontainer').width()-gutter);
    $(this.prefetchedImgs[nextL]).css({
        position: 'absolute',
        right:   $('#BRtwopageview').attr('clientWidth')-gutter+'px',
        top:    top+'px',
        height: this.twoPage.height,
        width:  0+'px', // Start at 0 width, then grow to the left
        zIndex: 2
    });

    $('#BRtwopageview').append(this.prefetchedImgs[nextL]);    
            
}

// getNextLeafs() -- NOT RTL AWARE
//______________________________________________________________________________
// BookReader.prototype.getNextLeafs = function(o) {
//     //TODO: we might have two left or two right leafs in a row (damaged book)
//     //For now, assume that leafs are contiguous.
//     
//     //return [this.twoPage.currentIndexL+2, this.twoPage.currentIndexL+3];
//     o.L = this.twoPage.currentIndexL+2;
//     o.R = this.twoPage.currentIndexL+3;
// }

// getprevLeafs() -- NOT RTL AWARE
//______________________________________________________________________________
// BookReader.prototype.getPrevLeafs = function(o) {
//     //TODO: we might have two left or two right leafs in a row (damaged book)
//     //For now, assume that leafs are contiguous.
//     
//     //return [this.twoPage.currentIndexL-2, this.twoPage.currentIndexL-1];
//     o.L = this.twoPage.currentIndexL-2;
//     o.R = this.twoPage.currentIndexL-1;
// }

// pruneUnusedImgs()
//______________________________________________________________________________
BookReader.prototype.pruneUnusedImgs = function() {
    //console.log('current: ' + this.twoPage.currentIndexL + ' ' + this.twoPage.currentIndexR);
    for (var key in this.prefetchedImgs) {
        //console.log('key is ' + key);
        if ((key != this.twoPage.currentIndexL) && (key != this.twoPage.currentIndexR)) {
            //console.log('removing key '+ key);
            $(this.prefetchedImgs[key]).remove();
        }
        if ((key < this.twoPage.currentIndexL-4) || (key > this.twoPage.currentIndexR+4)) {
            //console.log('deleting key '+ key);
            delete this.prefetchedImgs[key];
        }
    }
}

// prefetch()
//______________________________________________________________________________
BookReader.prototype.prefetch = function() {

    // $$$ We should check here if the current indices have finished
    //     loading (with some timeout) before loading more page images
    //     See https://bugs.edge.launchpad.net/bookreader/+bug/511391

    // prefetch visible pages first
    this.prefetchImg(this.twoPage.currentIndexL);
    this.prefetchImg(this.twoPage.currentIndexR);
        
    var adjacentPagesToLoad = 3;
    
    var lowCurrent = Math.min(this.twoPage.currentIndexL, this.twoPage.currentIndexR);
    var highCurrent = Math.max(this.twoPage.currentIndexL, this.twoPage.currentIndexR);
        
    var start = Math.max(lowCurrent - adjacentPagesToLoad, 0);
    var end = Math.min(highCurrent + adjacentPagesToLoad, this.numLeafs - 1);
    
    // Load images spreading out from current
    for (var i = 1; i <= adjacentPagesToLoad; i++) {
        var goingDown = lowCurrent - i;
        if (goingDown >= start) {
            this.prefetchImg(goingDown);
        }
        var goingUp = highCurrent + i;
        if (goingUp <= end) {
            this.prefetchImg(goingUp);
        }
    }

    /*
    var lim = this.twoPage.currentIndexL-4;
    var i;
    lim = Math.max(lim, 0);
    for (i = lim; i < this.twoPage.currentIndexL; i++) {
        this.prefetchImg(i);
    }
    
    if (this.numLeafs > (this.twoPage.currentIndexR+1)) {
        lim = Math.min(this.twoPage.currentIndexR+4, this.numLeafs-1);
        for (i=this.twoPage.currentIndexR+1; i<=lim; i++) {
            this.prefetchImg(i);
        }
    }
    */
}

// getPageWidth2UP()
//______________________________________________________________________________
BookReader.prototype.getPageWidth2UP = function(index) {
    // We return the width based on the dominant height
    var height  = this._getPageHeight(index); 
    var width   = this._getPageWidth(index);    
    return Math.floor(this.twoPage.height*width/height); // $$$ we assume width is relative to current spread
}    

// search()
//______________________________________________________________________________
BookReader.prototype.search = function(term) {
    term = term.replace(/\//g, ' '); // strip slashes
    this.searchTerm = term;
    $('#BookReaderSearchScript').remove();
    var script  = document.createElement("script");
    script.setAttribute('id', 'BookReaderSearchScript');
    script.setAttribute("type", "text/javascript");
    script.setAttribute("src", 'http://'+this.server+'/BookReader/flipbook_search_br.php?url='+escape(this.bookPath + '_djvu.xml')+'&term='+term+'&format=XML&callback=br.BRSearchCallback');
    document.getElementsByTagName('head')[0].appendChild(script);
    $('#BookReaderSearchBox').val(term);
    $('#BookReaderSearchResults').html('Searching...');
}

// searchNew()
//______________________________________________________________________________
BookReader.prototype.searchNew = function(term) {
    //console.log('searchNew called with term=' + term);
    var url = 'http://'+this.server.replace(/:.+/, ''); //remove the port and userdir
    url    += '/~edward/inside_jsonp.php?item_id='+this.bookId;
    url    += '&doc='+this.subPrefix;   //TODO: test with subitem
    url    += '&path='+this.bookPath.replace(new RegExp('/'+this.subPrefix+'$'), ''); //remove subPrefix from end of path
    url    += '&q='+escape(term);
    //console.log('search url='+url);    
    this.ttsAjax = $.ajax({url:url, dataType:'jsonp', jsonpCallback:'BRSearchCallbackNew'});
}

// Unfortunately, we can't pass 'br.searchCallback' to our search service,
// because it can't handle the '.'
function BRSearchCallbackNew(results) {
    //console.log('got ' + results.matches.length + ' results');
    var i;    
    for (i=0; i<results.matches.length; i++) {        
        br.addSearchResult(results.matches[i].text, br.leafNumToIndex(results.matches[i].par[0].page));
    }
}

// BRSearchCallback()
//______________________________________________________________________________
BookReader.prototype.BRSearchCallback = function(txt) {
    //alert(txt);
    if (jQuery.browser.msie) {
        var dom=new ActiveXObject("Microsoft.XMLDOM");
        dom.async="false";
        dom.loadXML(txt);    
    } else {
        var parser = new DOMParser();
        var dom = parser.parseFromString(txt, "text/xml");    
    }
    
    $('#BookReaderSearchResults').empty();    
    $('#BookReaderSearchResults').append('<ul>');
    
    for (var key in this.searchResults) {
        if (null != this.searchResults[key].div) {
            $(this.searchResults[key].div).remove();
        }
        delete this.searchResults[key];
    }
    
    var pages = dom.getElementsByTagName('PAGE');
    
    if (0 == pages.length) {
        // $$$ it would be nice to echo the (sanitized) search result here
        $('#BookReaderSearchResults').append('<li>No search results found</li>');
    } else {    
        for (var i = 0; i < pages.length; i++){
            //console.log(pages[i].getAttribute('file').substr(1) +'-'+ parseInt(pages[i].getAttribute('file').substr(1), 10));
    
            
            var re = new RegExp (/_(\d{4})\.djvu/);
            var reMatch = re.exec(pages[i].getAttribute('file'));
            var index = parseInt(reMatch[1], 10);
            //var index = parseInt(pages[i].getAttribute('file').substr(1), 10);
            
            var children = pages[i].childNodes;
            var context = '';
            for (var j=0; j<children.length; j++) {
                //console.log(j + ' - ' + children[j].nodeName);
                //console.log(children[j].firstChild.nodeValue);
                if ('CONTEXT' == children[j].nodeName) {
                    context += children[j].firstChild.nodeValue;
                } else if ('WORD' == children[j].nodeName) {
                    context += '<b>'+children[j].firstChild.nodeValue+'</b>';
                    
                    var index = this.leafNumToIndex(index);
                    if (null != index) {
                        //coordinates are [left, bottom, right, top, [baseline]]
                        //we'll skip baseline for now...
                        var coords = children[j].getAttribute('coords').split(',',4);
                        if (4 == coords.length) {
                            this.searchResults[index] = {'l':parseInt(coords[0]), 'b':parseInt(coords[1]), 'r':parseInt(coords[2]), 't':parseInt(coords[3]), 'div':null};
                        }
                    }
                }
            }
            var pageName = this.getPageName(index);
            var middleX = (this.searchResults[index].l + this.searchResults[index].r) >> 1;
            var middleY = (this.searchResults[index].t + this.searchResults[index].b) >> 1;
            //TODO: remove hardcoded instance name
            $('#BookReaderSearchResults').append('<li><b><a href="javascript:br.jumpToIndex('+index+','+middleX+','+middleY+');">' + pageName + '</a></b> - ' + context + '</li>');
        }
    }
    $('#BookReaderSearchResults').append('</ul>');

    // $$$ update again for case of loading search URL in new browser window (search box may not have been ready yet)
    $('#BookReaderSearchBox').val(this.searchTerm);

    this.updateSearchHilites();
}

// updateSearchHilites()
//______________________________________________________________________________
BookReader.prototype.updateSearchHilites = function() {
    if (2 == this.mode) {
        this.updateSearchHilites2UP();
    } else {
        this.updateSearchHilites1UP();
    }
}

// showSearchHilites1UP()
//______________________________________________________________________________
BookReader.prototype.updateSearchHilites1UP = function() {

    for (var key in this.searchResults) {
        
        if (jQuery.inArray(parseInt(key), this.displayedIndices) >= 0) {
            var result = this.searchResults[key];
            if (null == result.div) {
                result.div = document.createElement('div');
                $(result.div).attr('className', 'BookReaderSearchHilite').appendTo('#pagediv'+key);
                //console.log('appending ' + key);
            }    
            $(result.div).css({
                width:  (result.r-result.l)/this.reduce + 'px',
                height: (result.b-result.t)/this.reduce + 'px',
                left:   (result.l)/this.reduce + 'px',
                top:    (result.t)/this.reduce +'px'
            });

        } else {
            //console.log(key + ' not displayed');
            this.searchResults[key].div=null;
        }
    }
}

// twoPageGutter()
//______________________________________________________________________________
// Returns the position of the gutter (line between the page images)
BookReader.prototype.twoPageGutter = function() {
    return this.twoPage.middle + this.gutterOffsetForIndex(this.twoPage.currentIndexL);
}

// twoPageTop()
//______________________________________________________________________________
// Returns the offset for the top of the page images
BookReader.prototype.twoPageTop = function() {
    return this.twoPage.coverExternalPadding + this.twoPage.coverInternalPadding; // $$$ + border?
}

// twoPageCoverWidth()
//______________________________________________________________________________
// Returns the width of the cover div given the total page width
BookReader.prototype.twoPageCoverWidth = function(totalPageWidth) {
    return totalPageWidth + this.twoPage.edgeWidth + 2*this.twoPage.coverInternalPadding;
}

// twoPageGetViewCenter()
//______________________________________________________________________________
// Returns the percentage offset into twopageview div at the center of container div
// { percentageX: float, percentageY: float }
BookReader.prototype.twoPageGetViewCenter = function() {
    var center = {};

    var containerOffset = $('#BRcontainer').offset();
    var viewOffset = $('#BRtwopageview').offset();
    center.percentageX = (containerOffset.left - viewOffset.left + ($('#BRcontainer').attr('clientWidth') >> 1)) / this.twoPage.totalWidth;
    center.percentageY = (containerOffset.top - viewOffset.top + ($('#BRcontainer').attr('clientHeight') >> 1)) / this.twoPage.totalHeight;
    
    return center;
}

// twoPageCenterView(percentageX, percentageY)
//______________________________________________________________________________
// Centers the point given by percentage from left,top of twopageview
BookReader.prototype.twoPageCenterView = function(percentageX, percentageY) {
    if ('undefined' == typeof(percentageX)) {
        percentageX = 0.5;
    }
    if ('undefined' == typeof(percentageY)) {
        percentageY = 0.5;
    }

    var viewWidth = $('#BRtwopageview').width();
    var containerClientWidth = $('#BRcontainer').attr('clientWidth');
    var intoViewX = percentageX * viewWidth;
    
    var viewHeight = $('#BRtwopageview').height();
    var containerClientHeight = $('#BRcontainer').attr('clientHeight');
    var intoViewY = percentageY * viewHeight;
    
    if (viewWidth < containerClientWidth) {
        // Can fit width without scrollbars - center by adjusting offset
        $('#BRtwopageview').css('left', (containerClientWidth >> 1) - intoViewX + 'px');    
    } else {
        // Need to scroll to center
        $('#BRtwopageview').css('left', 0);
        $('#BRcontainer').scrollLeft(intoViewX - (containerClientWidth >> 1));
    }
    
    if (viewHeight < containerClientHeight) {
        // Fits with scrollbars - add offset
        $('#BRtwopageview').css('top', (containerClientHeight >> 1) - intoViewY + 'px');
    } else {
        $('#BRtwopageview').css('top', 0);
        $('#BRcontainer').scrollTop(intoViewY - (containerClientHeight >> 1));
    }
}

// twoPageFlipAreaHeight
//______________________________________________________________________________
// Returns the integer height of the click-to-flip areas at the edges of the book
BookReader.prototype.twoPageFlipAreaHeight = function() {
    return parseInt(this.twoPage.height);
}

// twoPageFlipAreaWidth
//______________________________________________________________________________
// Returns the integer width of the flip areas 
BookReader.prototype.twoPageFlipAreaWidth = function() {
    var max = 100; // $$$ TODO base on view width?
    var min = 10;
    
    var width = this.twoPage.width * 0.15;
    return parseInt(BookReader.util.clamp(width, min, max));
}

// twoPageFlipAreaTop
//______________________________________________________________________________
// Returns integer top offset for flip areas
BookReader.prototype.twoPageFlipAreaTop = function() {
    return parseInt(this.twoPage.bookCoverDivTop + this.twoPage.coverInternalPadding);
}

// twoPageLeftFlipAreaLeft
//______________________________________________________________________________
// Left offset for left flip area
BookReader.prototype.twoPageLeftFlipAreaLeft = function() {
    return parseInt(this.twoPage.gutter - this.twoPage.scaledWL);
}

// twoPageRightFlipAreaLeft
//______________________________________________________________________________
// Left offset for right flip area
BookReader.prototype.twoPageRightFlipAreaLeft = function() {
    return parseInt(this.twoPage.gutter + this.twoPage.scaledWR - this.twoPageFlipAreaWidth());
}

// twoPagePlaceFlipAreas
//______________________________________________________________________________
// Readjusts position of flip areas based on current layout
BookReader.prototype.twoPagePlaceFlipAreas = function() {
    // We don't set top since it shouldn't change relative to view
    $(this.twoPage.leftFlipArea).css({
        left: this.twoPageLeftFlipAreaLeft() + 'px',
        width: this.twoPageFlipAreaWidth() + 'px'
    });
    $(this.twoPage.rightFlipArea).css({
        left: this.twoPageRightFlipAreaLeft() + 'px',
        width: this.twoPageFlipAreaWidth() + 'px'
    });
}
    
// showSearchHilites2UP()
//______________________________________________________________________________
BookReader.prototype.updateSearchHilites2UP = function() {

    for (var key in this.searchResults) {
        key = parseInt(key, 10);
        if (jQuery.inArray(key, this.displayedIndices) >= 0) {
            var result = this.searchResults[key];
            if (null == result.div) {
                result.div = document.createElement('div');
                $(result.div).attr('className', 'BookReaderSearchHilite').css('zIndex', 3).appendTo('#BRtwopageview');
                //console.log('appending ' + key);
            }

            this.setHilightCss2UP(result.div, key, result.l, result.r, result.t, result.b);

        } else {
            //console.log(key + ' not displayed');
            if (null != this.searchResults[key].div) {
                //console.log('removing ' + key);
                $(this.searchResults[key].div).remove();
            }
            this.searchResults[key].div=null;
        }
    }
}

// setHilightCss2UP()
//______________________________________________________________________________
//position calculation shared between search and text-to-speech functions
BookReader.prototype.setHilightCss2UP = function(div, index, left, right, top, bottom) {

    // We calculate the reduction factor for the specific page because it can be different
    // for each page in the spread
    var height = this._getPageHeight(index);
    var width  = this._getPageWidth(index)
    var reduce = this.twoPage.height/height;
    var scaledW = parseInt(width*reduce);
    
    var gutter = this.twoPageGutter();
    var pageL;
    if ('L' == this.getPageSide(index)) {
        pageL = gutter-scaledW;
    } else {
        pageL = gutter;
    }
    var pageT  = this.twoPageTop();
    
    $(div).css({
        width:  (right-left)*reduce + 'px',
        height: (bottom-top)*reduce + 'px',
        left:   pageL+left*reduce + 'px',
        top:    pageT+top*reduce +'px'
    });
}

// removeSearchHilites()
//______________________________________________________________________________
BookReader.prototype.removeSearchHilites = function() {
    for (var key in this.searchResults) {
        if (null != this.searchResults[key].div) {
            $(this.searchResults[key].div).remove();
            this.searchResults[key].div=null;
        }        
    }
}

// printPage
//______________________________________________________________________________
BookReader.prototype.printPage = function() {
    window.open(this.getPrintURI(), 'printpage', 'width=400, height=500, resizable=yes, scrollbars=no, toolbar=no, location=no');
}

// Get print URI from current indices and mode
BookReader.prototype.getPrintURI = function() {
    var indexToPrint;
    if (this.constMode2up == this.mode) {
        indexToPrint = this.twoPage.currentIndexL;        
    } else {
        indexToPrint = this.firstIndex; // $$$ the index in the middle of the viewport would make more sense
    }
    
    var options = 'id=' + this.subPrefix + '&server=' + this.server + '&zip=' + this.zip
        + '&format=' + this.imageFormat + '&file=' + this._getPageFile(indexToPrint)
        + '&width=' + this._getPageWidth(indexToPrint) + '&height=' + this._getPageHeight(indexToPrint);
   
    if (this.constMode2up == this.mode) {
        options += '&file2=' + this._getPageFile(this.twoPage.currentIndexR) + '&width2=' + this._getPageWidth(this.twoPage.currentIndexR);
        options += '&height2=' + this._getPageHeight(this.twoPage.currentIndexR);
        options += '&title=' + encodeURIComponent(this.shortTitle(50) + ' - Pages ' + this.getPageNum(this.twoPage.currentIndexL) + ', ' + this.getPageNum(this.twoPage.currentIndexR));
    } else {
        options += '&title=' + encodeURIComponent(this.shortTitle(50) + ' - Page ' + this.getPageNum(indexToPrint));
    }

    return '/bookreader/print.php?' + options;
}

/* iframe implementation
BookReader.prototype.getPrintFrameContent = function(index) {    
    // We fit the image based on an assumed A4 aspect ratio.  A4 is a bit taller aspect than
    // 8.5x11 so we should end up not overflowing on either paper size.
    var paperAspect = 8.5 / 11;
    var imageAspect = this._getPageWidth(index) / this._getPageHeight(index);
    
    var rotate = 0;
    
    // Rotate if possible and appropriate, to get larger image size on printed page
    if (this.canRotatePage(index)) {
        if (imageAspect > 1 && imageAspect > paperAspect) {
            // more wide than square, and more wide than paper
            rotate = 90;
            imageAspect = 1/imageAspect;
        }
    }
    
    var fitAttrs;
    if (imageAspect > paperAspect) {
        // wider than paper, fit width
        fitAttrs = 'width="95%"';
    } else {
        // taller than paper, fit height
        fitAttrs = 'height="95%"';
    }

    var imageURL = this._getPageURI(index, 1, rotate);
    var iframeStr = '<html style="padding: 0; border: 0; margin: 0"><head><title>' + this.bookTitle + '</title></head><body style="padding: 0; border:0; margin: 0">';
    iframeStr += '<div style="text-align: center; width: 99%; height: 99%; overflow: hidden;">';
    iframeStr +=   '<img src="' + imageURL + '" ' + fitAttrs + ' />';
    iframeStr += '</div>';
    iframeStr += '</body></html>';
    
    return iframeStr;
}

BookReader.prototype.updatePrintFrame = function(delta) {
    var newIndex = this.indexToPrint + delta;
    newIndex = BookReader.util.clamp(newIndex, 0, this.numLeafs - 1);
    if (newIndex == this.indexToPrint) {
        return;
    }
    this.indexToPrint = newIndex;
    var doc = BookReader.util.getIFrameDocument($('#printFrame')[0]);
    $('body', doc).html(this.getPrintFrameContent(this.indexToPrint));
}
*/

// showEmbedCode()
//______________________________________________________________________________
BookReader.prototype.showEmbedCode = function() {
    if (null != this.embedPopup) { // check if already showing
        return;
    }
    this.autoStop();
    this.ttsStop();

    this.embedPopup = document.createElement("div");
    $(this.embedPopup).css({
        position: 'absolute',
        top:      ($('#BRcontainer').attr('clientHeight')-250)/2 + 'px',
        left:     ($('#BRcontainer').attr('clientWidth')-400)/2 + 'px',
        width:    '400px',
        height:    '250px',
        padding:  '0',
        fontSize: '12px',
        color:    '#333',
        zIndex:   300,
        border: '10px solid #615132',
        backgroundColor: "#fff",
        MozBorderRadius: '8px',
        MozBoxShadow: '0 0 6px #000',
        WebkitBorderRadius: '8px',
        WebkitBoxShadow: '0 0 6px #000'
    }).appendTo('#BookReader');

    htmlStr =  '<h3 style="background:#615132;padding:10px;margin:0 0 10px;color:#fff;">Embed Bookreader</h3>';
    htmlStr += '<p style="padding:10px;line-height:18px;">The bookreader uses iframes for embedding. It will not work on web hosts that block iframes. The embed feature has been tested on blogspot.com blogs as well as self-hosted Wordpress blogs. This feature will NOT work on wordpress.com blogs.</p>';
    htmlStr += '<textarea rows="2" cols="40" style="margin-left:10px;width:368px;height:40px;color:#333;font-size:12px;border:2px inset #ccc;background:#efefef;padding:2px;-webkit-border-radius:4px;-moz-border-radius:4px;border-radius:4px;">' + this.getEmbedCode() + '</textarea>';
    htmlStr += '<a href="javascript:;" class="popOff" onclick="$(this.parentNode).remove();$(\'.coverUp\').hide();return false" style="color:#999;"><span>Close</span></a>';

    this.embedPopup.innerHTML = htmlStr;
    $('#BookReader').append('<div class="coverUp" style="position:absolute;z-index:299;width:100%;height:100%;background:#000;opacity:.4;filter:alpha(opacity=40);" onclick="$(\'.popped\').hide();$(this).hide();"></div>');
    $(this.embedPopup).find('textarea').click(function() {
        this.select();
    })
    $(this.embedPopup).addClass("popped");
}

// showBookmarkCode()
//______________________________________________________________________________
BookReader.prototype.showBookmarkCode = function() {
    this.bookmarkPopup = document.createElement("div");
    $(this.bookmarkPopup).css({
        position: 'absolute',
        top:      ($('#BRcontainer').attr('clientHeight')-250)/2 + 'px',
        left:     ($('#BRcontainer').attr('clientWidth')-400)/2 + 'px',
        width:    '400px',
        height:    '250px',
        padding:  '0',
        fontSize: '12px',
        color:    '#333',
        zIndex:   300,
        border: '10px solid #615132',
        backgroundColor: "#fff",
        MozBorderRadius: '8px',
        MozBoxShadow: '0 0 6px #000',
        WebkitBorderRadius: '8px',
        WebkitBoxShadow: '0 0 6px #000'
    }).appendTo('#BookReader');

    htmlStr =  '<h3 style="background:#615132;padding:10px;margin:0 0 10px;color:#fff;">Add a bookmark</h3>';
    htmlStr += '<p style="padding:10px;line-height:18px;">You can add a bookmark to any page in any book. If you elect to make your bookmark public, other readers will be able to see it. <em>You must be logged in to your <a href="">Open Library account</a> to add bookmarks.</em></p>';
    htmlStr += '<form name="bookmark" id="bookmark" style="line-height:20px;margin-left:10px;"><label style="padding-bottom"10px;><input type="radio" name="privacy" id="p2" disabled="disabled" checked="checked"/> Make this bookmark public.</label><br/><label style="padding-bottom:10px;"><input type="radio" name="privacy" id="p1" disabled="disabled"/> Keep this bookmark private.</label><br/><br/><button type="submit" style="font-size:20px;" disabled="disabled">Add a bookmark</button></form>';
    htmlStr += '<a href="javascript:;" class="popOff" onclick="$(this.parentNode).remove();$(\'.coverUp\').hide();return false;" style="color:#999;"><span>Close</span></a>';

    this.bookmarkPopup.innerHTML = htmlStr;
    $('#BookReader').append('<div class="coverUp" style="position:absolute;z-index:299;width:100%;height:100%;background:#000;opacity:.4;filter:alpha(opacity=40);" onclick="$(\'.popped\').hide();$(this).hide();"></div>');
    $(this.bookmarkPopup).find('textarea').click(function() {
        this.select();
    })
    $(this.bookmarkPopup).addClass("popped");
}


// autoToggle()
//______________________________________________________________________________
BookReader.prototype.autoToggle = function() {

    var bComingFrom1up = false;
    if (2 != this.mode) {
        bComingFrom1up = true;
        this.switchMode(2);
    }
    
    // Change to autofit if book is too large
    if (this.reduce < this.twoPageGetAutofitReduce()) {
        this.zoom2up('auto');
    }

    var self = this;
    if (null == this.autoTimer) {
        this.flipSpeed = 2000;
        
        // $$$ Draw events currently cause layout problems when they occur during animation.
        //     There is a specific problem when changing from 1-up immediately to autoplay in RTL so
        //     we workaround for now by not triggering immediate animation in that case.
        //     See https://bugs.launchpad.net/gnubook/+bug/328327
        if (('rl' == this.pageProgression) && bComingFrom1up) {
            // don't flip immediately -- wait until timer fires
        } else {
            // flip immediately
            this.flipFwdToIndex();        
        }

        $('#BRtoolbar .play').hide();
        $('#BRtoolbar .pause').show();
        this.autoTimer=setInterval(function(){
            if (self.animating) {return;}
            
            if (Math.max(self.twoPage.currentIndexL, self.twoPage.currentIndexR) >= self.lastDisplayableIndex()) {
                self.flipBackToIndex(1); // $$$ really what we want?
            } else {            
                self.flipFwdToIndex();
            }
        },5000);
    } else {
        this.autoStop();
    }
}

// autoStop()
//______________________________________________________________________________
// Stop autoplay mode, allowing animations to finish
BookReader.prototype.autoStop = function() {
    if (null != this.autoTimer) {
        clearInterval(this.autoTimer);
        this.flipSpeed = 'fast';
        $('#BRtoolbar .pause').hide();
        $('#BRtoolbar .play').show();
        this.autoTimer = null;
    }
}

// stopFlipAnimations
//______________________________________________________________________________
// Immediately stop flip animations.  Callbacks are triggered.
BookReader.prototype.stopFlipAnimations = function() {

    this.autoStop(); // Clear timers

    // Stop animation, clear queue, trigger callbacks
    if (this.leafEdgeTmp) {
        $(this.leafEdgeTmp).stop(false, true);
    }
    jQuery.each(this.prefetchedImgs, function() {
        $(this).stop(false, true);
        });

    // And again since animations also queued in callbacks
    if (this.leafEdgeTmp) {
        $(this.leafEdgeTmp).stop(false, true);
    }
    jQuery.each(this.prefetchedImgs, function() {
        $(this).stop(false, true);
        });
   
}

// keyboardNavigationIsDisabled(event)
//   - returns true if keyboard navigation should be disabled for the event
//______________________________________________________________________________
BookReader.prototype.keyboardNavigationIsDisabled = function(event) {
    if (event.target.tagName == "INPUT") {
        return true;
    }   
    return false;
}

// gutterOffsetForIndex
//______________________________________________________________________________
//
// Returns the gutter offset for the spread containing the given index.
// This function supports RTL
BookReader.prototype.gutterOffsetForIndex = function(pindex) {

    // To find the offset of the gutter from the middle we calculate our percentage distance
    // through the book (0..1), remap to (-0.5..0.5) and multiply by the total page edge width
    var offset = parseInt(((pindex / this.numLeafs) - 0.5) * this.twoPage.edgeWidth);
    
    // But then again for RTL it's the opposite
    if ('rl' == this.pageProgression) {
        offset = -offset;
    }
    
    return offset;
}

// leafEdgeWidth
//______________________________________________________________________________
// Returns the width of the leaf edge div for the page with index given
BookReader.prototype.leafEdgeWidth = function(pindex) {
    // $$$ could there be single pixel rounding errors for L vs R?
    if ((this.getPageSide(pindex) == 'L') && (this.pageProgression != 'rl')) {
        return parseInt( (pindex/this.numLeafs) * this.twoPage.edgeWidth + 0.5);
    } else {
        return parseInt( (1 - pindex/this.numLeafs) * this.twoPage.edgeWidth + 0.5);
    }
}

// jumpIndexForLeftEdgePageX
//______________________________________________________________________________
// Returns the target jump leaf given a page coordinate (inside the left page edge div)
BookReader.prototype.jumpIndexForLeftEdgePageX = function(pageX) {
    if ('rl' != this.pageProgression) {
        // LTR - flipping backward
        var jumpIndex = this.twoPage.currentIndexL - ($(this.leafEdgeL).offset().left + $(this.leafEdgeL).width() - pageX) * 10;

        // browser may have resized the div due to font size change -- see https://bugs.launchpad.net/gnubook/+bug/333570        
        jumpIndex = BookReader.util.clamp(Math.round(jumpIndex), this.firstDisplayableIndex(), this.twoPage.currentIndexL - 2);
        return jumpIndex;

    } else {
        var jumpIndex = this.twoPage.currentIndexL + ($(this.leafEdgeL).offset().left + $(this.leafEdgeL).width() - pageX) * 10;
        jumpIndex = BookReader.util.clamp(Math.round(jumpIndex), this.twoPage.currentIndexL + 2, this.lastDisplayableIndex());
        return jumpIndex;
    }
}

// jumpIndexForRightEdgePageX
//______________________________________________________________________________
// Returns the target jump leaf given a page coordinate (inside the right page edge div)
BookReader.prototype.jumpIndexForRightEdgePageX = function(pageX) {
    if ('rl' != this.pageProgression) {
        // LTR
        var jumpIndex = this.twoPage.currentIndexR + (pageX - $(this.leafEdgeR).offset().left) * 10;
        jumpIndex = BookReader.util.clamp(Math.round(jumpIndex), this.twoPage.currentIndexR + 2, this.lastDisplayableIndex());
        return jumpIndex;
    } else {
        var jumpIndex = this.twoPage.currentIndexR - (pageX - $(this.leafEdgeR).offset().left) * 10;
        jumpIndex = BookReader.util.clamp(Math.round(jumpIndex), this.firstDisplayableIndex(), this.twoPage.currentIndexR - 2);
        return jumpIndex;
    }
}

// initNavbar
//______________________________________________________________________________
// Initialize the navigation bar.
// $$$ this could also add the base elements to the DOM, so disabling the nav bar
//     could be as simple as not calling this function
BookReader.prototype.initNavbar = function() {
    // Setup nav / chapter / search results bar
    
    // $$$ should make this work inside the BookReader div (self-contained), rather than after
    $('#BookReader').after(
        '<div id="BRnav">'
        +     '<div id="BRpage">'   // Page turn buttons
        +         '<button class="BRicon book_left"></button>'
        +         '<button class="BRicon book_right"></button>'
        +     '</div>'
<<<<<<< HEAD
        +     '<div id="BRnavpos">'
        +         '<div id="BRfiller"></div>'
        +         '<div id="BRpager"></div>'
        +         '<div id="BRnavline">'
=======
        +     '<div id="BRnavpos">' // Page slider and nav line
        //+         '<div id="BRfiller"></div>'
        +         '<div id="BRpager"></div>'  // Page slider
        +         '<div id="BRnavline">'      // Nav line with e.g. chapter markers
>>>>>>> 3decfd68
        +             '<div class="BRnavend" id="BRnavleft"></div>'
        +             '<div class="BRnavend" id="BRnavright"></div>'
        +         '</div>'     
        +     '</div>'
        + '</div>'
    );
    
/*
        <div class="searchChap" style="left:49%;" title="Search result">
            <div class="query">
            A related distinction is between the emotion and the results of the emotion, principally behaviors and <strong><a href="">emotional</a></strong> expressions. People often behave in certain ways as a direct result of their <strong><a href="">emotional</a></strong> state, such as crying, fighting or fleeing. <span>Page 163</span>
                <div class="queryChap">IV. The Witch <span>|</span> Page 163</div>
            </div>
        </div>
*/
    
    /* $$$mang search results and chapters should automatically coalesce
    $('.searchChap').bt({
        contentSelector: '$(this).find(".query")',
        trigger: 'click',
        closeWhenOthersOpen: true,
        cssStyles: {
            width: '250px',
            padding: '10px 10px 15px',
            backgroundColor: '#fff',
            border: '3px solid #e2dcc5',
            borderBottom: 'none',
            fontFamily: '"Lucida Grande","Arial",sans-serif',
            fontSize: '12px',
            lineHeight: '18px',
            color: '#615132'
        },
        shrinkToFit: false,
        width: '230px',
        padding: 0,
        spikeGirth: 0,
        spikeLength: 0,
        overlap: '10px',
        overlay: false,
        killTitle: true, 
        textzIndex: 9999,
        boxzIndex: 9998,
        wrapperzIndex: 9997,
        offsetParent: null,
        positions: ['top'],
        fill: 'white',
        windowMargin: 10,
        strokeWidth: 3,
        strokeStyle: '#e2dcc5',
        cornerRadius: 0,
        centerPointX: 0,
        centerPointY: 0,
        shadow: false
    });
    $('.searchChap').each(function(){
        $(this).hover(function(){
            $(this).addClass('front');
        },function(){
            $(this).removeClass('front');
        });
    });
    */
    var self = this;
    $('#BRpager').slider({    
        animate: true,
        min: 0,
        max: this.numLeafs - 1,
        value: this.currentIndex()
    })
    .bind('slide', function(event, ui){
        self.updateNavPageNum(ui.value);
        $("#pagenum").show();
        return true;
    })
    .bind('slidechange', function(event, ui) {
        $("#pagenum").hide();
        
        // recursion prevention for jumpToIndex
        if ( $(this).data('swallowchange') ) {
            $(this).data('swallowchange', false);
        } else {
            self.jumpToIndex(ui.value);
        }
        return true;
    })
    .hover(function() {
<<<<<<< HEAD
            // $$$ not working on iPad
            $("#pagenum").show();
        },function(){
=======
            $("#pagenum").show();
        },function(){
            // XXXmang not triggering on iPad - probably due to touch event translation layer
>>>>>>> 3decfd68
            $("#pagenum").hide();
        }
    );
    
    //append icon to handle
    var handleHelper = $('#BRpager .ui-slider-handle')
    // $$$mang update logic for setting the page number label -- use page numbers if available
    .append('<div id="pagenum"><span class="currentpage"></span></div>');
    //.wrap('<div class="ui-handle-helper-parent"></div>').parent(); // XXXmang is this used for hiding the tooltip?
    
    $('.BRicon.book_left').bind('click', function() {
        self.left();
    });
    $('.BRicon.book_right').bind('click', function() {
        self.right();
    });
    
    this.updateNavPageNum(this.currentIndex());

    $("#BRzoombtn").draggable({axis:'y',containment:'parent'});
<<<<<<< HEAD
=======
    
    //XXXmang remove once done testing
    //this.addSearchResult("There is a place where the <strong>sidewalk</strong> ends And before the street begins, And there the grass grows soft and white, And there the sun burns crimson bright,And there the moon-bird rests from his flight To cool in the peppermint wind.", "20", 31);
    //this.addSearchResult("There is a place where the <strong>sidewalk</strong> BEGINS And there the moon-bird rests from his flight To cool in the peppermint wind.", "60", 71);
    
>>>>>>> 3decfd68
}

BookReader.prototype.updateNavPageNum = function(index) {
    var pageNum = this.getPageNum(index);
    var pageStr;
    if (pageNum[0] == 'n') { // funny index
        pageStr = index + ' / ' + this.numLeafs;
    } else {
        pageStr = 'Page ' + pageNum;
    }
    
    $('#pagenum .currentpage').text(pageStr);
}

/*
 * Update the nav bar display - does not cause navigation.
 */
BookReader.prototype.updateNavIndex = function(index) {
    // We want to update the value, but normally moving the slider
    // triggers jumpToIndex which triggers this method
    $('#BRpager').data('swallowchange', true).slider('value', index);
}

BookReader.prototype.addSearchResult = function(queryString, pageIndex) {
    var pageNumber = this.getPageNum(pageIndex);
    var uiStringSearch = "Search result"; // i18n
    var uiStringPage = "Page"; // i18n
    
    var percentThrough = BookReader.util.cssPercentage(pageIndex, this.numLeafs - 1);
    var pageDisplayString = '';
    if (pageNumber) {
        pageDisplayString = uiStringPage + ' ' + pageNumber;
    }
    
<<<<<<< HEAD
    var re = new RegExp('{{{(.+?)}}}', 'g');
    
    queryString = queryString.replace(re, '<a href="#" onclick="br.jumpToIndex('+pageIndex+'); return false;">$1</a>')
    
    // $$$mang add click-through to page
=======
>>>>>>> 3decfd68
    $('<div class="search" style="left:' + percentThrough + ';" title="' + uiStringSearch + '"><div class="query">'
        + queryString + '<span>' + uiStringPage + ' ' + pageNumber + '</span></div>')
    .data({'self': this, 'pageIndex': pageIndex })
    .appendTo('#BRnavline').bt({
        contentSelector: '$(this).find(".query")',
        trigger: 'hover',
        closeWhenOthersOpen: true,
        cssStyles: {
            padding: '12px 14px',
            backgroundColor: '#fff',
            border: '4px solid #e2dcc5',
            fontFamily: '"Lucida Grande","Arial",sans-serif',
            fontSize: '13px',
            //lineHeight: '18px',
            color: '#615132'
        },
        shrinkToFit: false,
        width: '230px',
        padding: 0,
        spikeGirth: 0,
        spikeLength: 0,
        overlap: '22px',
        overlay: false,
        killTitle: false, 
        textzIndex: 9999,
        boxzIndex: 9998,
        wrapperzIndex: 9997,
        offsetParent: null,
        positions: ['top'],
        fill: 'white',
        windowMargin: 10,
        strokeWidth: 0,
        cornerRadius: 0,
        centerPointX: 0,
        centerPointY: 0,
        shadow: false
    })
    .hover( function() {
                $(this).addClass('front');
            }, function() {
                $(this).removeClass('front');
            }
    )
    .bind('click', function() {
        $(this).data('self').jumpToIndex($(this).data('pageIndex'));
    });

}

BookReader.prototype.removeSearchResults = function() {
    $('#BRnavpos .search').remove();
}

BookReader.prototype.addChapter = function(chapterTitle, pageNumber, pageIndex) {
    var uiStringPage = 'Page'; // i18n

    var percentThrough = BookReader.util.cssPercentage(pageIndex, this.numLeafs - 1);
    
    $('<div class="chapter" style="left:' + percentThrough + ';"><div class="title">'
        + chapterTitle + '<span>|</span> ' + uiStringPage + ' ' + pageNumber + '</div></div>')
    .appendTo('#BRnavline')
    .data({'self': this, 'pageIndex': pageIndex })
    .bt({
        contentSelector: '$(this).find(".title")',
        trigger: 'hover',
        closeWhenOthersOpen: true,
        cssStyles: {
            padding: '12px 14px',
            //backgroundColor: '#000',
            backgroundColor: '#444', // To set it off slightly from the chapter marker
            border: '4px solid #e2dcc5',
            //borderBottom: 'none',
            fontFamily: '"Arial", sans-serif',
            fontSize: '12px',
            fontWeight: '700',
            color: '#fff',
            whiteSpace: 'nowrap'
        },
        shrinkToFit: true,
        width: '200px',
        padding: 0,
        spikeGirth: 0,
        spikeLength: 0,
        overlap: '21px',
        overlay: false,
        killTitle: true, 
        textzIndex: 9999,
        boxzIndex: 9998,
        wrapperzIndex: 9997,
        offsetParent: null,
        positions: ['top'],
        fill: 'black',
        windowMargin: 10,
        strokeWidth: 0,
        cornerRadius: 0,
        centerPointX: 0,
        centerPointY: 0,
        shadow: false
    })
    .hover( function() {
                $(this).addClass('front');
            }, function() {
                $(this).removeClass('front');
            }
    )
    .bind('click', function() {
        $(this).data('self').jumpToIndex($(this).data('pageIndex'));
    });
}

/*
 * Remove all chapters.
 */
BookReader.prototype.removeChapters = function() {
    $('#BRnavpos .chapter').remove();
}

/*
 * Update the table of contents based on array of TOC entries.
 */
BookReader.prototype.updateTOC = function(tocEntries) {
    this.removeChapters();
    for (var i = 0; i < tocEntries.length; i++) {
        this.addChapterFromEntry(tocEntries[i]);
    }
}

/*
 *   Example table of contents entry - this format is defined by Open Library
 *   {
 *       "pagenum": "17",
 *       "level": 1,
 *       "label": "CHAPTER I",
 *       "type": {"key": "/type/toc_item"},
 *       "title": "THE COUNTRY AND THE MISSION"
 *   }
 */
BookReader.prototype.addChapterFromEntry = function(tocEntryObject) {
    var pageIndex = this.getPageIndex(tocEntryObject['pagenum']);
    // Only add if we know where it is
    if (pageIndex) {
        this.addChapter(tocEntryObject['title'], tocEntryObject['pagenum'], pageIndex);
    }
    $('.chapter').each(function(){
        $(this).hover(function(){
            $(this).addClass('front');
        },function(){
            $(this).removeClass('front');
        });
    });
    $('.search').each(function(){
        $(this).hover(function(){
            $(this).addClass('front');
        },function(){
            $(this).removeClass('front');
        });
    });
    $('.searchChap').each(function(){
        $(this).hover(function(){
            $(this).addClass('front');
        },function(){
            $(this).removeClass('front');
        });
    });
}

BookReader.prototype.initToolbar = function(mode, ui) {

    // $$$mang should be contained within the BookReader div instead of body
<<<<<<< HEAD
    var readIcon = ''
    if (!navigator.userAgent.match(/mobile/i)) {
        readIcon = "<button class='BRicon read modal'></button>";
    }

=======
>>>>>>> 3decfd68
    $("body").append(
          "<div id='BRtoolbar'>"
        +   "<span id='BRtoolbarbuttons'>"
        /* XXXmang integrate search */
<<<<<<< HEAD
        +     "<form action='javascript:' id='booksearch'><input type='search' id='textSrch' name='textSrch' val='' placeholder='Search inside'/><button type='submit' id='btnSrch' name='btnSrch'>GO</button></form>"
        // XXXmang icons incorrect or handlers wrong
        +     "<button class='BRicon info'></button>"
        +     "<button class='BRicon share'></button>"
        +     readIcon
=======
        +     "<form method='get' id='booksearch'><input type='search' id='textSrch' name='textSrch' val='' placeholder='Search inside'/><button type='submit' id='btnSrch' name='btnSrch'>GO</button></form>"
        // XXXmang icons incorrect or handlers wrong
        +     "<button class='BRicon info'></button>"
        +     "<button class='BRicon share'></button>"
        +     "<button class='BRicon read modal'></button>"
>>>>>>> 3decfd68
        +     "<button class='BRicon full'></button>"
        +   "</span>"
        +   "<span><a class='logo' href='" + this.logoURL + "'></a></span>"
        +   "<span id='BRreturn'><span>Back to</span><a href='" + this.bookUrl + "'>" + this.bookTitle + "</a></span>"
        + "</div>"
        
        + "<div id='BRzoomer'>"
        +   "<div id='BRzoompos'>"
        +     "<button class='BRicon zoom_out'></button>"
        +     "<div id='BRzoomcontrol'>"
        +       "<div id='BRzoomstrip'></div>"
        +       "<div id='BRzoombtn'></div>"
        +     "</div>"
        +     "<button class='BRicon zoom_in'></button>"
        +   "</div>"
        + "</div>");
    
    this.updateToolbarZoom(this.reduce); // Pretty format
        
    if (ui == "embed" || ui == "touch") {
        $("#BookReader a.logo").attr("target","_blank");
    }

    // $$$ turn this into a member variable
    var jToolbar = $('#BRtoolbar'); // j prefix indicates jQuery object
    
    // We build in mode 2
    jToolbar.append();

    this.bindToolbarNavHandlers(jToolbar);
    
    // Setup tooltips -- later we could load these from a file for i18n
    var titles = { '.logo': 'Go to Archive.org',
                   '.zoom_in': 'Zoom in',
                   '.zoom_out': 'Zoom out',
                   '.onepg': 'One-page view',
                   '.twopg': 'Two-page view',
                   '.thumb': 'Thumbnail view',
                   '.print': 'Print this page',
                   '.embed': 'Embed BookReader',
                   '.link': 'Link to this book (and page)',
                   '.bookmark': 'Bookmark this page',
                   '.read': 'Allow BookReader to read this aloud',
                   '.full': 'Show fullscreen',
                   '.book_left': 'Flip left',
                   '.book_right': 'Flip right',
                   '.book_up': 'Page up',
                   '.book_down': 'Page down',
                   '.play': 'Play',
                   '.pause': 'Pause',
                   '.book_top': 'First page',
                   '.book_bottom': 'Last page'
                  };
    if ('rl' == this.pageProgression) {
        titles['.book_leftmost'] = 'Last page';
        titles['.book_rightmost'] = 'First page';
    } else { // LTR
        titles['.book_leftmost'] = 'First page';
        titles['.book_rightmost'] = 'Last page';
    }
                  
    for (var icon in titles) {
        jToolbar.find(icon).attr('title', titles[icon]);
    }
    
    // Hide mode buttons and autoplay if 2up is not available
    // $$$ if we end up with more than two modes we should show the applicable buttons
    if ( !this.canSwitchToMode(this.constMode2up) ) {
        jToolbar.find('.two_page_mode, .play, .pause').hide();
    }
    if ( !this.canSwitchToMode(this.constModeThumb) ) {
        jToolbar.find('.thumbnail_mode').hide();
    }
    
    // Hide one page button if it is the only mode available
    if ( ! (this.canSwitchToMode(this.constMode2up) || this.canSwitchToMode(this.constModeThumb)) ) {
        jToolbar.find('.one_page_mode').hide();
    }

    // Switch to requested mode -- binds other click handlers
    //this.switchToolbarMode(mode);
    
}


// switchToolbarMode
//______________________________________________________________________________
// Update the toolbar for the given mode (changes navigation buttons)
// $$$ we should soon split the toolbar out into its own module
BookReader.prototype.switchToolbarMode = function(mode) { 
    if (1 == mode) {
        // 1-up
        $('#BRtoolbar .BRtoolbarzoom').show().css('display', 'inline');
        $('#BRtoolbar .BRtoolbarmode2').hide();
        $('#BRtoolbar .BRtoolbarmode3').hide();
        $('#BRtoolbar .BRtoolbarmode1').show().css('display', 'inline');
    } else if (2 == mode) {
        // 2-up
        $('#BRtoolbar .BRtoolbarzoom').show().css('display', 'inline');
        $('#BRtoolbar .BRtoolbarmode1').hide();
        $('#BRtoolbar .BRtoolbarmode3').hide();
        $('#BRtoolbar .BRtoolbarmode2').show().css('display', 'inline');
    } else {
        // 3-up    
        $('#BRtoolbar .BRtoolbarzoom').hide();
        $('#BRtoolbar .BRtoolbarmode2').hide();
        $('#BRtoolbar .BRtoolbarmode1').hide();
        $('#BRtoolbar .BRtoolbarmode3').show().css('display', 'inline');
    }
}

// bindToolbarNavHandlers
//______________________________________________________________________________
// Binds the toolbar handlers
BookReader.prototype.bindToolbarNavHandlers = function(jToolbar) {

    var self = this; // closure

    jToolbar.find('.book_left').click(function(e) {
        self.left();
        return false;
    });
         
    jToolbar.find('.book_right').click(function(e) {
        self.right();
        return false;
    });
        
    jToolbar.find('.book_up').bind('click', function(e) {
        if ($.inArray(self.mode, [self.constMode1up, self.constModeThumb]) >= 0) {
            self.scrollUp();
        } else {
            self.prev();
        }
        return false;
    });        
        
    jToolbar.find('.book_down').bind('click', function(e) {
        if ($.inArray(self.mode, [self.constMode1up, self.constModeThumb]) >= 0) {
            self.scrollDown();
        } else {
            self.next();
        }
        return false;
    });

    jToolbar.find('.print').click(function(e) {
        self.printPage();
        return false;
    });
        
    jToolbar.find('.embed').click(function(e) {
        self.showEmbedCode();
        return false;
    });

    jToolbar.find('.bookmark').click(function(e) {
        self.showBookmarkCode();
        return false;
    });

    jToolbar.find('.play').click(function(e) {
        self.autoToggle();
        return false;
    });

    jToolbar.find('.pause').click(function(e) {
        self.autoToggle();
        return false;
    });
    
    jToolbar.find('.book_top').click(function(e) {
        self.first();
        return false;
    });

    jToolbar.find('.book_bottom').click(function(e) {
        self.last();
        return false;
    });
    
    jToolbar.find('.book_leftmost').click(function(e) {
        self.leftmost();
        return false;
    });
  
    jToolbar.find('.book_rightmost').click(function(e) {
        self.rightmost();
        return false;
    });

    jToolbar.find('.read').click(function(e) {
        self.ttsToggle();
        return false;
    });
    
    // $$$mang cleanup
    $('#BRzoomer .zoom_in').bind('click', function() {
        self.zoom(1);
        return false;
    });
    
    $('#BRzoomer .zoom_out').bind('click', function() {
        self.zoom(-1);
        return false;
    });
<<<<<<< HEAD
    
    $('#booksearch').bind('submit', function() {
        self.searchNew($('#textSrch').val());
    });
    
=======
>>>>>>> 3decfd68
}

// updateToolbarZoom(reduce)
//______________________________________________________________________________
// Update the displayed zoom factor based on reduction factor
BookReader.prototype.updateToolbarZoom = function(reduce) {
    var value;
    var autofit = null;

    // $$$ TODO preserve zoom/fit for each mode
    if (this.mode == this.constMode2up) {
        autofit = this.twoPage.autofit;
    } else {
        autofit = this.onePage.autofit;
    }
    
    if (autofit) {
        value = autofit.slice(0,1).toUpperCase() + autofit.slice(1);
    } else {
        value = (100 / reduce).toFixed(2);
        // Strip trailing zeroes and decimal if all zeroes
        value = value.replace(/0+$/,'');
        value = value.replace(/\.$/,'');
        value += '%';
    }
    $('#BRzoom').text(value);
}

// bindNavigationHandlers
//______________________________________________________________________________
// Bind navigation handlers
BookReader.prototype.bindNavigationHandlers = function() {
    $('#BookReader').die('mousemove.navigation').live('mousemove.navigation',
        { 'br': this },
        this.navigationMousemoveHandler
    );
}

// unbindNavigationHandlers
//______________________________________________________________________________
// Unbind navigation handlers
BookReader.prototype.unbindNavigationHandlers = function() {
    $('#BookReader').die('mousemove.navigation');
}

// navigationMousemoveHandler
//______________________________________________________________________________
// Handle mousemove related to navigation.  Bind at #BookReader level to allow autohide.
BookReader.prototype.navigationMousemoveHandler = function(event) {
    // $$$ possibly not great to be calling this for every mousemove
    
    if (event.data['br'].uiAutoHide) {
        var navkey = $(document).height() - 75;
        if ((event.pageY < 76) || (event.pageY > navkey)) {
            // inside or near navigation elements
            event.data['br'].hideNavigation();
        } else {
            event.data['br'].showNavigation();
        }
    }
}

// navigationIsVisible
//______________________________________________________________________________
// Returns true if the navigation elements are currently visible
BookReader.prototype.navigationIsVisible = function() {
    // $$$ doesn't account for transitioning states, nav must be fully visible to return true
    var toolpos = $('#BRtoolbar').offset();
    var tooltop = toolpos.top;
    if (tooltop == 0) {
        return true;
    }
    return false;
}

// hideNavigation
//______________________________________________________________________________
// Hide navigation elements, if visible
BookReader.prototype.hideNavigation = function() {
    // Check if navigation is showing
    if (this.navigationIsVisible()) {
        // $$$ don't hardcode height
        $('#BRtoolbar').animate({top:-60});
        $('#BRnav').animate({bottom:-60});
        $('#BRzoomer').animate({right:-26});
    }
}

// showNavigation
//______________________________________________________________________________
// Show navigation elements
BookReader.prototype.showNavigation = function() {
    // Check if navigation is hidden
    if (!this.navigationIsVisible()) {
        $('#BRtoolbar').animate({top:0});
        $('#BRnav').animate({bottom:0});
        $('#BRzoomer').animate({right:0});
    }
}

// firstDisplayableIndex
//______________________________________________________________________________
// Returns the index of the first visible page, dependent on the mode.
// $$$ Currently we cannot display the front/back cover in 2-up and will need to update
// this function when we can as part of https://bugs.launchpad.net/gnubook/+bug/296788
BookReader.prototype.firstDisplayableIndex = function() {
    if (this.mode != this.constMode2up) {
        return 0;
    }
    
    if ('rl' != this.pageProgression) {
        // LTR
        if (this.getPageSide(0) == 'L') {
            return 0;
        } else {
            return -1;
        }
    } else {
        // RTL
        if (this.getPageSide(0) == 'R') {
            return 0;
        } else {
            return -1;
        }
    }
}

// lastDisplayableIndex
//______________________________________________________________________________
// Returns the index of the last visible page, dependent on the mode.
// $$$ Currently we cannot display the front/back cover in 2-up and will need to update
// this function when we can as pa  rt of https://bugs.launchpad.net/gnubook/+bug/296788
BookReader.prototype.lastDisplayableIndex = function() {

    var lastIndex = this.numLeafs - 1;
    
    if (this.mode != this.constMode2up) {
        return lastIndex;
    }

    if ('rl' != this.pageProgression) {
        // LTR
        if (this.getPageSide(lastIndex) == 'R') {
            return lastIndex;
        } else {
            return lastIndex + 1;
        }
    } else {
        // RTL
        if (this.getPageSide(lastIndex) == 'L') {
            return lastIndex;
        } else {
            return lastIndex + 1;
        }
    }
}

// shortTitle(maximumCharacters)
//________
// Returns a shortened version of the title with the maximum number of characters
BookReader.prototype.shortTitle = function(maximumCharacters) {
    if (this.bookTitle.length < maximumCharacters) {
        return this.bookTitle;
    }
    
    var title = this.bookTitle.substr(0, maximumCharacters - 3);
    title += '...';
    return title;
}

// Parameter related functions

// updateFromParams(params)
//________
// Update ourselves from the params object.
//
// e.g. this.updateFromParams(this.paramsFromFragment(window.location.hash))
BookReader.prototype.updateFromParams = function(params) {
    if ('undefined' != typeof(params.mode)) {
        this.switchMode(params.mode);
    }

    // process /search
    if ('undefined' != typeof(params.searchTerm)) {
        if (this.searchTerm != params.searchTerm) {
            this.search(params.searchTerm);
        }
    }
    
    // $$$ process /zoom
    
    // We only respect page if index is not set
    if ('undefined' != typeof(params.index)) {
        if (params.index != this.currentIndex()) {
            this.jumpToIndex(params.index);
        }
    } else if ('undefined' != typeof(params.page)) {
        // $$$ this assumes page numbers are unique
        if (params.page != this.getPageNum(this.currentIndex())) {
            this.jumpToPage(params.page);
        }
    }
    
    // $$$ process /region
    // $$$ process /highlight
}

// paramsFromFragment(urlFragment)
//________
// Returns a object with configuration parametes from a URL fragment.
//
// E.g paramsFromFragment(window.location.hash)
BookReader.prototype.paramsFromFragment = function(urlFragment) {
    // URL fragment syntax specification: http://openlibrary.org/dev/docs/bookurls

    var params = {};
    
    // For convenience we allow an initial # character (as from window.location.hash)
    // but don't require it
    if (urlFragment.substr(0,1) == '#') {
        urlFragment = urlFragment.substr(1);
    }
    
    // Simple #nn syntax
    var oldStyleLeafNum = parseInt( /^\d+$/.exec(urlFragment) );
    if ( !isNaN(oldStyleLeafNum) ) {
        params.index = oldStyleLeafNum;
        
        // Done processing if using old-style syntax
        return params;
    }
    
    // Split into key-value pairs
    var urlArray = urlFragment.split('/');
    var urlHash = {};
    for (var i = 0; i < urlArray.length; i += 2) {
        urlHash[urlArray[i]] = urlArray[i+1];
    }
    
    // Mode
    if ('1up' == urlHash['mode']) {
        params.mode = this.constMode1up;
    } else if ('2up' == urlHash['mode']) {
        params.mode = this.constMode2up;
    } else if ('thumb' == urlHash['mode']) {
        params.mode = this.constModeThumb;
    }
    
    // Index and page
    if ('undefined' != typeof(urlHash['page'])) {
        // page was set -- may not be int
        params.page = urlHash['page'];
    }
    
    // $$$ process /region
    // $$$ process /search
    
    if (urlHash['search'] != undefined) {
        params.searchTerm = BookReader.util.decodeURIComponentPlus(urlHash['search']);
    }
    
    // $$$ process /highlight
        
    return params;
}

// paramsFromCurrent()
//________
// Create a params object from the current parameters.
BookReader.prototype.paramsFromCurrent = function() {

    var params = {};
    
    var index = this.currentIndex();
    var pageNum = this.getPageNum(index);
    if ((pageNum === 0) || pageNum) {
        params.page = pageNum;
    }
    
    params.index = index;
    params.mode = this.mode;
    
    // $$$ highlight
    // $$$ region

    // search    
    if (this.searchHighlightVisible()) {
        params.searchTerm = this.searchTerm;
    }
    
    return params;
}

// fragmentFromParams(params)
//________
// Create a fragment string from the params object.
// See http://openlibrary.org/dev/docs/bookurls for an explanation of the fragment syntax.
BookReader.prototype.fragmentFromParams = function(params) {
    var separator = '/';

    var fragments = [];
    
    if ('undefined' != typeof(params.page)) {
        fragments.push('page', params.page);
    } else {
        // Don't have page numbering -- use index instead
        fragments.push('page', 'n' + params.index);
    }
    
    // $$$ highlight
    // $$$ region
    
    // mode
    if ('undefined' != typeof(params.mode)) {    
        if (params.mode == this.constMode1up) {
            fragments.push('mode', '1up');
        } else if (params.mode == this.constMode2up) {
            fragments.push('mode', '2up');
        } else if (params.mode == this.constModeThumb) {
            fragments.push('mode', 'thumb');
        } else {
            throw 'fragmentFromParams called with unknown mode ' + params.mode;
        }
    }
    
    // search
    if (params.searchTerm) {
        fragments.push('search', params.searchTerm);
    }
    
    return BookReader.util.encodeURIComponentPlus(fragments.join(separator)).replace(/%2F/g, '/');
}

// getPageIndex(pageNum)
//________
// Returns the *highest* index the given page number, or undefined
BookReader.prototype.getPageIndex = function(pageNum) {
    var pageIndices = this.getPageIndices(pageNum);
    
    if (pageIndices.length > 0) {
        return pageIndices[pageIndices.length - 1];
    }

    return undefined;
}

// getPageIndices(pageNum)
//________
// Returns an array (possibly empty) of the indices with the given page number
BookReader.prototype.getPageIndices = function(pageNum) {
    var indices = [];

    // Check for special "nXX" page number
    if (pageNum.slice(0,1) == 'n') {
        try {
            var pageIntStr = pageNum.slice(1, pageNum.length);
            var pageIndex = parseInt(pageIntStr);
            indices.push(pageIndex);
            return indices;
        } catch(err) {
            // Do nothing... will run through page names and see if one matches
        }
    }

    var i;
    for (i=0; i<this.numLeafs; i++) {
        if (this.getPageNum(i) == pageNum) {
            indices.push(i);
        }
    }
    
    return indices;
}

// getPageName(index)
//________
// Returns the name of the page as it should be displayed in the user interface
BookReader.prototype.getPageName = function(index) {
    return 'Page ' + this.getPageNum(index);
}

// updateLocationHash
//________
// Update the location hash from the current parameters.  Call this instead of manually
// using window.location.replace
BookReader.prototype.updateLocationHash = function() {
    var newHash = '#' + this.fragmentFromParams(this.paramsFromCurrent());
    window.location.replace(newHash);
    
    // This is the variable checked in the timer.  Only user-generated changes
    // to the URL will trigger the event.
    this.oldLocationHash = newHash;
}

// startLocationPolling
//________
// Starts polling of window.location to see hash fragment changes
BookReader.prototype.startLocationPolling = function() {
    var self = this; // remember who I am
    self.oldLocationHash = window.location.hash;
    
    if (this.locationPollId) {
        clearInterval(this.locationPollID);
        this.locationPollId = null;
    }
    
    this.locationPollId = setInterval(function() {
        var newHash = window.location.hash;
        if (newHash != self.oldLocationHash) {
            if (newHash != self.oldUserHash) { // Only process new user hash once
                //console.log('url change detected ' + self.oldLocationHash + " -> " + newHash);
                
                self.ttsStop();
                
                // Queue change if animating
                if (self.animating) {
                    self.autoStop();
                    self.animationFinishedCallback = function() {
                        self.updateFromParams(self.paramsFromFragment(newHash));
                    }                        
                } else { // update immediately
                    self.updateFromParams(self.paramsFromFragment(newHash));
                }
                self.oldUserHash = newHash;
            }
        }
    }, 500);
}

// canSwitchToMode
//________
// Returns true if we can switch to the requested mode
BookReader.prototype.canSwitchToMode = function(mode) {
    if (mode == this.constMode2up || mode == this.constModeThumb) {
        // check there are enough pages to display
        // $$$ this is a workaround for the mis-feature that we can't display
        //     short books in 2up mode
        if (this.numLeafs < 2) {
            return false;
        }
    }
    
    return true;
}

// searchHighlightVisible
//________
// Returns true if a search highlight is currently being displayed
BookReader.prototype.searchHighlightVisible = function() {
    if (this.constMode2up == this.mode) {
        if (this.searchResults[this.twoPage.currentIndexL]
                || this.searchResults[this.twoPage.currentIndexR]) {
            return true;
        }
    } else { // 1up
        if (this.searchResults[this.currentIndex()]) {
            return true;
        }
    }
    return false;
}

// _getPageWidth
//--------
// Returns the page width for the given index, or first or last page if out of range
BookReader.prototype._getPageWidth = function(index) {
    // Synthesize a page width for pages not actually present in book.
    // May or may not be the best approach.
    // If index is out of range we return the width of first or last page
    index = BookReader.util.clamp(index, 0, this.numLeafs - 1);
    return this.getPageWidth(index);
}

// _getPageHeight
//--------
// Returns the page height for the given index, or first or last page if out of range
BookReader.prototype._getPageHeight= function(index) {
    index = BookReader.util.clamp(index, 0, this.numLeafs - 1);
    return this.getPageHeight(index);
}

// _getPageURI
//--------
// Returns the page URI or transparent image if out of range
BookReader.prototype._getPageURI = function(index, reduce, rotate) {
    if (index < 0 || index >= this.numLeafs) { // Synthesize page
        return this.imagesBaseURL + "/transparent.png";
    }
    
    if ('undefined' == typeof(reduce)) {
        // reduce not passed in
        // $$$ this probably won't work for thumbnail mode
        var ratio = this.getPageHeight(index) / this.twoPage.height;
        var scale;
        // $$$ we make an assumption here that the scales are available pow2 (like kakadu)
        if (ratio < 2) {
            scale = 1;
        } else if (ratio < 4) {
            scale = 2;
        } else if (ratio < 8) {
            scale = 4;
        } else if (ratio < 16) {
            scale = 8;
        } else  if (ratio < 32) {
            scale = 16;
        } else {
            scale = 32;
        }
        reduce = scale;
    }
    
    return this.getPageURI(index, reduce, rotate);
}

/*
 * Update based on received record from Open Library.
 */
BookReader.prototype.gotOpenLibraryRecord = function(self, olObject) {
    // $$$ could refactor this so that 'this' is available
    if (olObject) {
        if (olObject['table_of_contents']) {
            self.updateTOC(olObject['table_of_contents']);
        }
    }
    
    // $$$mang cleanup
    $('#BRreturn a').attr('href', 'http://openlibrary.org' + olObject.key);

}

// Library functions
BookReader.util = {
    disableSelect: function(jObject) {        
        // Bind mouse handlers
        // Disable mouse click to avoid selected/highlighted page images - bug 354239
        jObject.bind('mousedown', function(e) {
            // $$$ check here for right-click and don't disable.  Also use jQuery style
            //     for stopping propagation. See https://bugs.edge.launchpad.net/gnubook/+bug/362626
            return false;
        });
        // Special hack for IE7
        jObject[0].onselectstart = function(e) { return false; };
    },
    
    clamp: function(value, min, max) {
        return Math.min(Math.max(value, min), max);
    },
    
    // Given value and maximum, calculate a percentage suitable for CSS
    cssPercentage: function(value, max) {
        return (((value + 0.0) / max) * 100) + '%';
    },
    
    notInArray: function(value, array) {
        // inArray returns -1 or undefined if value not in array
        return ! (jQuery.inArray(value, array) >= 0);
    },

    getIFrameDocument: function(iframe) {
        // Adapted from http://xkr.us/articles/dom/iframe-document/
        var outer = (iframe.contentWindow || iframe.contentDocument);
        return (outer.document || outer);
    },
    
    decodeURIComponentPlus: function(value) {
        // Decodes a URI component and converts '+' to ' '
        return decodeURIComponent(value).replace(/\+/g, ' ');
    },
    
    encodeURIComponentPlus: function(value) {
        // Encodes a URI component and converts ' ' to '+'
        return encodeURIComponent(value).replace(/%20/g, '+');
    }
    // The final property here must NOT have a comma after it - IE7
}


// ttsToggle()
//______________________________________________________________________________
BookReader.prototype.ttsToggle = function () {
    if (false == this.ttsPlaying) {
        this.ttsPlaying = true;
        this.ttsShowPopup();    
        if(soundManager.supported()) {
            this.ttsStart();            
        } else {               
            soundManager.onready(function(oStatus) {
              if (oStatus.success) {                
                this.ttsStart();
              } else {
                alert('Could not load soundManager2, possibly due to FlashBlock. Audio playback is disabled');
              }
            }, this);        
        }
    } else {
        this.ttsStop();
    }
}

// ttsStart()
//______________________________________________________________________________
BookReader.prototype.ttsStart = function () {
    if (soundManager.debugMode) console.log('starting readAloud');
    if (this.constModeThumb == this.mode) this.switchMode(this.constMode1up);
    
    //this.ttsPlaying = true; //set this in ttsToggle()
    this.ttsIndex = this.currentIndex();
    this.ttsFormat = 'mp3';
    if ($.browser.mozilla) {
        this.ttsFormat = 'ogg';
    }
    this.ttsGetText(this.ttsIndex, 'ttsStartCB');    
}

// ttsStop()
//______________________________________________________________________________
BookReader.prototype.ttsStop = function () {
    if (false == this.ttsPlaying) return;
    
    if (soundManager.debugMode) console.log('stopping readaloud');
    soundManager.stopAll();
    soundManager.destroySound('chunk'+this.ttsIndex+'-'+this.ttsPosition);
    this.ttsRemoveHilites();
    this.ttsRemovePopup();

    this.ttsPlaying     = false;
    this.ttsIndex       = null;  //leaf index
    this.ttsPosition    = -1;    //chunk (paragraph) number
    this.ttsBuffering   = false;
    this.ttsPoller      = null;
}

// ttsGetText()
//______________________________________________________________________________
BookReader.prototype.ttsGetText = function(index, callback) {
    var url = 'http://'+this.server+'/BookReader/BookReaderGetTextWrapper.php?path='+this.bookPath+'_djvu.xml&page='+index;    
    this.ttsAjax = $.ajax({url:url, dataType:'jsonp', jsonpCallback:callback});
}

// ttsStartCB(): text-to-speech callback
//______________________________________________________________________________
BookReader.prototype.ttsStartCB = function (data) {
    if (soundManager.debugMode)  console.log('ttsStartCB got data: ' + data);
    this.ttsChunks = data;
    this.ttsHilites = [];
    
    //deal with the page being blank
    if (0 == data.length) {
        if (soundManager.debugMode) console.log('first page is blank!');
        if(this.ttsAdvance(true)) {
            this.ttsGetText(this.ttsIndex, 'ttsStartCB');            
        }
        return;
    }
    
    this.ttsShowPopup();
    
    ///// whileloading: broken on safari
    ///// onload fires on safari, but *after* the sound starts playing..
    this.ttsPosition = -1;    
    var snd = soundManager.createSound({
     id: 'chunk'+this.ttsIndex+'-0',
     //url: 'http://home.us.archive.org/~rkumar/arctic.ogg',
     url: 'http://'+this.server+'/BookReader/BookReaderGetTTS.php?string=' + escape(data[0][0]) + '&format=.'+this.ttsFormat, //the .ogg is to trick SoundManager2 to use the HTML5 audio player
     whileloading: function(){if (this.bytesLoaded == this.bytesTotal) this.br.ttsRemovePopup();}, //onload never fires in FF...
     onload: function(){this.br.ttsRemovePopup();} //whileloading never fires in safari...
    });    
    snd.br = this;
    snd.load();

    this.ttsNextChunk();
}

// ttsShowPopup
//______________________________________________________________________________
BookReader.prototype.ttsShowPopup = function() {
    if (soundManager.debugMode) console.log('ttsShowPopup index='+this.ttsIndex+' pos='+this.ttsPosition);
    if (this.popup) return;
    
    this.popup = document.createElement("div");
    $(this.popup).css({
        top:      $('#BRtoolbar').height() + 'px',
        left:     $('#BookReader').width()-220 + 'px',
        width:    '220px',
        height:   '20px',
    }).attr('className', 'BRttsPopUp').appendTo('#BookReader');

    htmlStr =  '&nbsp;';

    this.popup.innerHTML = htmlStr;
}

// ttsRemovePopup
//______________________________________________________________________________
BookReader.prototype.ttsRemovePopup = function() {
    $(this.popup).remove(); 
    this.popup=null;
}

// ttsNextPageCB
//______________________________________________________________________________
BookReader.prototype.ttsNextPageCB = function (data) {
    this.ttsNextChunks = data;
    if (soundManager.debugMode) console.log('preloaded next chunks.. data is ' + data);
    
    if (true == this.ttsBuffering) {
        if (soundManager.debugMode) console.log('ttsNextPageCB: ttsBuffering is true');
        this.ttsBuffering = false;
    }
}

// ttsLoadChunk
//______________________________________________________________________________
BookReader.prototype.ttsLoadChunk = function (page, pos, string) {
    var snd = soundManager.createSound({
     id: 'chunk'+page+'-'+pos,
     url: 'http://'+this.server+'/BookReader/BookReaderGetTTS.php?string=' + escape(string) + '&format=.'+this.ttsFormat //the .ogg is to trick SoundManager2 to use the HTML5 audio player
    });
    snd.br = this;
    snd.load()
}


// ttsNextChunk()
//______________________________________________________________________________
// This function into two parts: ttsNextChunk gets run before page flip animation
// and ttsNextChunkPhase2 get run after page flip animation.
// If a page flip is necessary, ttsAdvance() will return false so Phase2 isn't
// called. Instead, this.animationFinishedCallback is set, so that Phase2
// continues after animation is finished.

BookReader.prototype.ttsNextChunk = function () {
    if (soundManager.debugMode) console.log('nextchunk pos=' + this.ttsPosition);
    
    if (-1 != this.ttsPosition) {
        soundManager.destroySound('chunk'+this.ttsIndex+'-'+this.ttsPosition);
    }

    this.ttsRemoveHilites(); //remove old hilights
        
    var moreToPlay = this.ttsAdvance();
    
    if (moreToPlay) {
        this.ttsNextChunkPhase2();
    }    
    
    //This function is called again when ttsPlay() has finished playback.
    //If the next chunk of text has not yet finished loading, ttsPlay()
    //will start polling until the next chunk is ready.
}

// ttsNextChunkPhase2()
//______________________________________________________________________________
// page flip animation has now completed
BookReader.prototype.ttsNextChunkPhase2 = function () {
    if (null == this.ttsChunks) {
        alert('error: ttsChunks is null?'); //TODO
        return;
    }
    
    if (0 == this.ttsChunks.length) {
        if (soundManager.debugMode) console.log('ttsNextChunk2: ttsChunks.length is zero.. hacking...');
        this.ttsStartCB(this.ttsChunks);
        return;
    }
    
    if (soundManager.debugMode) console.log('next chunk is ' + this.ttsPosition);  

    //prefetch next page of text
    if (0 == this.ttsPosition) {
        if (this.ttsIndex<(this.numLeafs-1)) {
            this.ttsGetText(this.ttsIndex+1, 'ttsNextPageCB');
        }
    }
    
    this.ttsPrefetchAudio();
    
    this.ttsPlay();
}

// ttsAdvance()
//______________________________________________________________________________
// 1. advance ttsPosition
// 2. if necessary, advance ttsIndex, and copy ttsNextChunks to ttsChunks
// 3. if necessary, flip to current page, or scroll so chunk is visible
// 4. do something smart is ttsNextChunks has not yet finished preloading (TODO)
// 5. stop playing at end of book

BookReader.prototype.ttsAdvance = function (starting) {
    this.ttsPosition++;

    if (this.ttsPosition >= this.ttsChunks.length) {
        
        if (this.ttsIndex == (this.numLeafs-1)) {
            if (soundManager.debugMode) console.log('tts stop');
            return false;
        } else {
            if ((null != this.ttsNextChunks) || (starting)) {
                if (soundManager.debugMode) console.log('moving to next page!');
                this.ttsIndex++;
                this.ttsPosition = 0;
                this.ttsChunks = this.ttsNextChunks;
                this.ttsNextChunks = null;

                //A page flip might be necessary. This code is confusing since
                //ttsNextChunks might be null if we are starting on a blank page.
                if (2 == this.mode) {
                    if ((this.ttsIndex != this.twoPage.currentIndexL) && (this.ttsIndex != this.twoPage.currentIndexR)) {
                        if (!starting) {
                            this.animationFinishedCallback = this.ttsNextChunkPhase2;
                            this.next();
                            return false;
                        } else {
                            this.next();
                            return true;
                        }
                    } else {
                        return true;
                    }
                }
            } else {
                if (soundManager.debugMode) console.log('ttsAdvance: ttsNextChunks is null');
                return false; 
            }
        }
    }
        
    return true;
}

// ttsPrefetchAudio()
//______________________________________________________________________________
BookReader.prototype.ttsPrefetchAudio = function () {

    if(false != this.ttsBuffering) {
        alert('TTS Error: prefetch() called while content still buffering!');
        return;
    }    

    //preload next chunk
    var nextPos = this.ttsPosition+1;
    if (nextPos < this.ttsChunks.length) {     
        this.ttsLoadChunk(this.ttsIndex, nextPos, this.ttsChunks[nextPos][0]);
    } else {
        //for a short page, preload might nt have yet returned..
        if (soundManager.debugMode) console.log('preloading chunk 0 from next page, index='+(this.ttsIndex+1));
        if (null != this.ttsNextChunks) {
            if (0 != this.ttsNextChunks.length) {
                this.ttsLoadChunk(this.ttsIndex+1, 0, this.ttsNextChunks[0][0]);        
            } else {
                if (soundManager.debugMode) console.log('prefetchAudio(): ttsNextChunks is zero length!');
            }
        } else {
            if (soundManager.debugMode) console.log('ttsNextChunks is null, not preloading next page');
            this.ttsBuffering = true;
        }
    }

}

// ttsPlay()
//______________________________________________________________________________
BookReader.prototype.ttsPlay = function () {
        
    var chunk = this.ttsChunks[this.ttsPosition];
    if (soundManager.debugMode) {
        console.log('ttsPlay position = ' + this.ttsPosition);
        console.log('chunk = ' + chunk);
        console.log(this.ttsChunks);
    }
    
    //add new hilights
    if (2 == this.mode) {
        this.ttsHilite2UP(chunk);
    } else {
        this.ttsHilite1UP(chunk);
    }
    
    this.ttsScrollToChunk(chunk);
        
    //play current chunk
    if (false == this.ttsBuffering) {        
        soundManager.play('chunk'+this.ttsIndex+'-'+this.ttsPosition,{onfinish:function(){br.ttsNextChunk();}});
    } else {
        soundManager.play('chunk'+this.ttsIndex+'-'+this.ttsPosition,{onfinish:function(){br.ttsStartPolling();}});
    }
}

// scrollToChunk()
//______________________________________________________________________________
BookReader.prototype.ttsScrollToChunk = function(chunk) {
    if (this.constMode1up != this.mode) return;

    var leafTop = 0;
    var h;
    var i;
    for (i=0; i<this.ttsIndex; i++) {
        h = parseInt(this._getPageHeight(i)/this.reduce); 
        leafTop += h + this.padding;
    }
    
    var chunkTop = chunk[1][3]; //coords are in l,b,r,t order
    var chunkBot = chunk[chunk.length-1][1];
    
    var topOfFirstChunk = leafTop + chunkTop/this.reduce;
    var botOfLastChunk  = leafTop + chunkBot/this.reduce;
    
    if (soundManager.debugMode) console.log('leafTop = ' + leafTop + ' topOfFirstChunk = ' + topOfFirstChunk + ' botOfLastChunk = ' + botOfLastChunk);

    var containerTop = $('#BRcontainer').attr('scrollTop');
    var containerBot = containerTop + $('#BRcontainer').height();
    if (soundManager.debugMode) console.log('containerTop = ' + containerTop + ' containerBot = ' + containerBot);

    if ((topOfFirstChunk < containerTop) || (botOfLastChunk > containerBot)) {
        //jumpToIndex scrolls so that chunkTop is centered.. we want chunkTop at the top
        //this.jumpToIndex(this.ttsIndex, null, chunkTop);
        $('#BRcontainer').animate({scrollTop: topOfFirstChunk},'fast');            
    }    
}

// ttsHilite1UP()
//______________________________________________________________________________
BookReader.prototype.ttsHilite1UP = function(chunk) {
    var i;
    for (i=1; i<chunk.length; i++) {
        //each rect is an array of l,b,r,t coords (djvu.xml ordering...)       
        var l = chunk[i][0];
        var b = chunk[i][1];
        var r = chunk[i][2];
        var t = chunk[i][3];
        
        var div = document.createElement('div');
        this.ttsHilites.push(div);        
        $(div).attr('className', 'BookReaderSearchHilite').appendTo('#pagediv'+this.ttsIndex);

        $(div).css({
            width:  (r-l)/this.reduce + 'px',
            height: (b-t)/this.reduce + 'px',
            left:   l/this.reduce + 'px',
            top:    t/this.reduce +'px'
        });
    }

}

// ttsHilite2UP()
//______________________________________________________________________________
BookReader.prototype.ttsHilite2UP = function (chunk) {
    var i;
    for (i=1; i<chunk.length; i++) {
        //each rect is an array of l,b,r,t coords (djvu.xml ordering...)       
        var l = chunk[i][0];
        var b = chunk[i][1];
        var r = chunk[i][2];
        var t = chunk[i][3];
        
        var div = document.createElement('div');
        this.ttsHilites.push(div);        
        $(div).attr('className', 'BookReaderSearchHilite').css('zIndex', 3).appendTo('#BRtwopageview');
        this.setHilightCss2UP(div, this.ttsIndex, l, r, t, b);        
    }
}

// ttsRemoveHilites()
//______________________________________________________________________________
BookReader.prototype.ttsRemoveHilites = function (chunk) {
    $(this.ttsHilites).remove();
    this.ttsHilites = [];
}

// ttsStartPolling()
//______________________________________________________________________________
// Play of the current chunk has ended, but the next chunk has not yet been loaded.
// We need to wait for the text for the next page to be loaded, so we can
// load the next audio chunk
BookReader.prototype.ttsStartPolling = function () {
    if (soundManager.debugMode) console.log('Starting the TTS poller...');
    var self = this;
    this.ttsPoller=setInterval(function(){
        if (self.ttsBuffering) {return;}
        
        if (soundManager.debugMode) console.log('TTS buffering finished!');
        clearInterval(self.ttsPoller);
        self.ttsPoller = null;
        self.ttsPrefetchAudio();
        self.ttsNextChunk();
    },500);    
}<|MERGE_RESOLUTION|>--- conflicted
+++ resolved
@@ -1237,11 +1237,7 @@
 //______________________________________________________________________________
 BookReader.prototype.jumpToIndex = function(index, pageX, pageY) {
 
-<<<<<<< HEAD
-    this.updateNavIndex(index);
-=======
     this.willChangeToIndex(index);
->>>>>>> 3decfd68
 
     if (this.constMode2up == this.mode) {
         this.autoStop();
@@ -2069,11 +2065,7 @@
     }
     //if (index<0) return;
     
-<<<<<<< HEAD
-    this.updateNavIndex(index);
-=======
     this.willChangeToIndex(index);
->>>>>>> 3decfd68
     
     var previousIndices = this.getSpreadIndices(index);
     
@@ -2258,11 +2250,7 @@
     }
     if (index > this.lastDisplayableIndex()) return;
 
-<<<<<<< HEAD
-    this.updateNavIndex(index);
-=======
     this.willChangeToIndex(index);
->>>>>>> 3decfd68
 
     this.animating = true;
     
@@ -3318,17 +3306,10 @@
         +         '<button class="BRicon book_left"></button>'
         +         '<button class="BRicon book_right"></button>'
         +     '</div>'
-<<<<<<< HEAD
-        +     '<div id="BRnavpos">'
-        +         '<div id="BRfiller"></div>'
-        +         '<div id="BRpager"></div>'
-        +         '<div id="BRnavline">'
-=======
         +     '<div id="BRnavpos">' // Page slider and nav line
         //+         '<div id="BRfiller"></div>'
         +         '<div id="BRpager"></div>'  // Page slider
         +         '<div id="BRnavline">'      // Nav line with e.g. chapter markers
->>>>>>> 3decfd68
         +             '<div class="BRnavend" id="BRnavleft"></div>'
         +             '<div class="BRnavend" id="BRnavright"></div>'
         +         '</div>'     
@@ -3415,15 +3396,9 @@
         return true;
     })
     .hover(function() {
-<<<<<<< HEAD
-            // $$$ not working on iPad
-            $("#pagenum").show();
-        },function(){
-=======
             $("#pagenum").show();
         },function(){
             // XXXmang not triggering on iPad - probably due to touch event translation layer
->>>>>>> 3decfd68
             $("#pagenum").hide();
         }
     );
@@ -3444,14 +3419,11 @@
     this.updateNavPageNum(this.currentIndex());
 
     $("#BRzoombtn").draggable({axis:'y',containment:'parent'});
-<<<<<<< HEAD
-=======
     
     //XXXmang remove once done testing
     //this.addSearchResult("There is a place where the <strong>sidewalk</strong> ends And before the street begins, And there the grass grows soft and white, And there the sun burns crimson bright,And there the moon-bird rests from his flight To cool in the peppermint wind.", "20", 31);
     //this.addSearchResult("There is a place where the <strong>sidewalk</strong> BEGINS And there the moon-bird rests from his flight To cool in the peppermint wind.", "60", 71);
     
->>>>>>> 3decfd68
 }
 
 BookReader.prototype.updateNavPageNum = function(index) {
@@ -3486,14 +3458,9 @@
         pageDisplayString = uiStringPage + ' ' + pageNumber;
     }
     
-<<<<<<< HEAD
-    var re = new RegExp('{{{(.+?)}}}', 'g');
-    
+    var re = new RegExp('{{{(.+?)}}}', 'g');    
     queryString = queryString.replace(re, '<a href="#" onclick="br.jumpToIndex('+pageIndex+'); return false;">$1</a>')
-    
-    // $$$mang add click-through to page
-=======
->>>>>>> 3decfd68
+
     $('<div class="search" style="left:' + percentThrough + ';" title="' + uiStringSearch + '"><div class="query">'
         + queryString + '<span>' + uiStringPage + ' ' + pageNumber + '</span></div>')
     .data({'self': this, 'pageIndex': pageIndex })
@@ -3663,31 +3630,20 @@
 BookReader.prototype.initToolbar = function(mode, ui) {
 
     // $$$mang should be contained within the BookReader div instead of body
-<<<<<<< HEAD
     var readIcon = ''
     if (!navigator.userAgent.match(/mobile/i)) {
         readIcon = "<button class='BRicon read modal'></button>";
     }
 
-=======
->>>>>>> 3decfd68
     $("body").append(
           "<div id='BRtoolbar'>"
         +   "<span id='BRtoolbarbuttons'>"
         /* XXXmang integrate search */
-<<<<<<< HEAD
         +     "<form action='javascript:' id='booksearch'><input type='search' id='textSrch' name='textSrch' val='' placeholder='Search inside'/><button type='submit' id='btnSrch' name='btnSrch'>GO</button></form>"
         // XXXmang icons incorrect or handlers wrong
         +     "<button class='BRicon info'></button>"
         +     "<button class='BRicon share'></button>"
         +     readIcon
-=======
-        +     "<form method='get' id='booksearch'><input type='search' id='textSrch' name='textSrch' val='' placeholder='Search inside'/><button type='submit' id='btnSrch' name='btnSrch'>GO</button></form>"
-        // XXXmang icons incorrect or handlers wrong
-        +     "<button class='BRicon info'></button>"
-        +     "<button class='BRicon share'></button>"
-        +     "<button class='BRicon read modal'></button>"
->>>>>>> 3decfd68
         +     "<button class='BRicon full'></button>"
         +   "</span>"
         +   "<span><a class='logo' href='" + this.logoURL + "'></a></span>"
@@ -3894,14 +3850,11 @@
         self.zoom(-1);
         return false;
     });
-<<<<<<< HEAD
     
     $('#booksearch').bind('submit', function() {
         self.searchNew($('#textSrch').val());
     });
     
-=======
->>>>>>> 3decfd68
 }
 
 // updateToolbarZoom(reduce)
