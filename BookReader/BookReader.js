--- conflicted
+++ resolved
@@ -113,7 +113,6 @@
         autofit: 'auto'
     };
     
-<<<<<<< HEAD
     // This object/dictionary controls which optional features are enabled
     // XXXmang in progress
     this.features = {
@@ -124,7 +123,7 @@
         // embed/share ui
         // info ui
     };
-=======
+
     // Text-to-Speech params
     this.ttsPlaying     = false;
     this.ttsIndex       = null;  //leaf index
@@ -132,7 +131,6 @@
     this.ttsBuffering   = false;
     this.ttsPoller      = null;
     this.ttsFormat      = null;
->>>>>>> d46e8d42
     
     return this;
 };
@@ -2978,14 +2976,12 @@
 // showEmbedCode()
 //______________________________________________________________________________
 BookReader.prototype.showEmbedCode = function() {
-<<<<<<< HEAD
-=======
     if (null != this.embedPopup) { // check if already showing
         return;
     }
     this.autoStop();
     this.ttsStop();
->>>>>>> d46e8d42
+
     this.embedPopup = document.createElement("div");
     $(this.embedPopup).css({
         position: 'absolute',
@@ -3484,7 +3480,6 @@
 
 BookReader.prototype.initToolbar = function(mode, ui) {
 
-<<<<<<< HEAD
     // $$$mang should be contained within the BookReader div instead of body
     $("body").append("<div id='BRtoolbar'>"
         + "<span id='BRtoolbarbuttons'>"
@@ -3493,19 +3488,8 @@
         // XXXmang icons incorrect or handlers wrong
         +   "<button class='BRicon info' onclick='br.switchMode(3); return false;'></button>"
         +   "<button class='BRicon share' onclick='br.switchMode(2); return false;'></button>"
-        +   "<button class='BRicon read modal'></button>"
+        +   "<button class='BRicon read modal' onclick='br.ttsToggle(); return false;'></button>"
         +   "<button class='BRicon full'></button>"
-=======
-    $("#BookReader").append("<div id='BRtoolbar'>"
-        + "<span id='BRtoolbarbuttons' style='float: right'>"
-        +   "<button class='BRicon rollover read_aloud' onclick='br.ttsToggle(); return false;'/>"
-        +   "<button class='BRicon print rollover' /> <button class='BRicon rollover embed' />"
-        +   "<form class='BRpageform' action='javascript:' onsubmit='br.jumpToPage(this.elements[0].value)'> <span class='label'>Page:<input id='BRpagenum' type='text' size='3' onfocus='br.autoStop();'></input></span></form>"
-        +   "<div class='BRtoolbarmode2' style='display: none'><button class='BRicon rollover book_leftmost' /><button class='BRicon rollover book_left' /><button class='BRicon rollover book_right' /><button class='BRicon rollover book_rightmost' /></div>"
-        +   "<div class='BRtoolbarmode1' style='display: none'><button class='BRicon rollover book_top' /><button class='BRicon rollover book_up' /> <button class='BRicon rollover book_down' /><button class='BRicon rollover book_bottom' /></div>"
-        +   "<div class='BRtoolbarmode3' style='display: none'><button class='BRicon rollover book_top' /><button class='BRicon rollover book_up' /> <button class='BRicon rollover book_down' /><button class='BRicon rollover book_bottom' /></div>"
-        +   "<button class='BRicon rollover play' /><button class='BRicon rollover pause' style='display: none' />"
->>>>>>> d46e8d42
         + "</span>"
         
         + "<span>"
@@ -4269,8 +4253,6 @@
         return encodeURIComponent(value).replace(/%20/g, '+');
     }
     // The final property here must NOT have a comma after it - IE7
-<<<<<<< HEAD
-=======
 }
 
 
@@ -4681,5 +4663,4 @@
         self.ttsPrefetchAudio();
         self.ttsNextChunk();
     },500);    
->>>>>>> d46e8d42
 }