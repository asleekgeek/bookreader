/*
Copyright(c)2008-2009 Internet Archive. Software license AGPL version 3.

This file is part of BookReader.

    BookReader is free software: you can redistribute it and/or modify
    it under the terms of the GNU Affero General Public License as published by
    the Free Software Foundation, either version 3 of the License, or
    (at your option) any later version.

    BookReader is distributed in the hope that it will be useful,
    but WITHOUT ANY WARRANTY; without even the implied warranty of
    MERCHANTABILITY or FITNESS FOR A PARTICULAR PURPOSE.  See the
    GNU Affero General Public License for more details.

    You should have received a copy of the GNU Affero General Public License
    along with BookReader.  If not, see <http://www.gnu.org/licenses/>.
    
    The BookReader source is hosted at http://github.com/openlibrary/bookreader/

    archive.org cvs $Revision: 1.2 $ $Date: 2009-06-22 18:42:51 $
*/

// BookReader()
//______________________________________________________________________________
// After you instantiate this object, you must supply the following
// book-specific functions, before calling init().  Some of these functions
// can just be stubs for simple books.
//  - getPageWidth()
//  - getPageHeight()
//  - getPageURI()
//  - getPageSide()
//  - canRotatePage()
//  - getPageNum()
//  - getSpreadIndices()
// You must also add a numLeafs property before calling init().

function BookReader() {

    // Mode constants
    this.constMode1up = 1;
    this.constMode2up = 2;
    this.constModeThumb = 3;

    this.reduce  = 4;
    this.padding = 10;          // Padding in 1up

    this.mode    = this.constMode1up;
    this.ui = 'full';           // UI mode
    this.uiAutoHide = false;    // Controls whether nav/toolbar will autohide

    // thumbnail mode
    this.thumbWidth = 100; // will be overridden during prepareThumbnailView
    this.thumbRowBuffer = 2; // number of rows to pre-cache out a view
    this.thumbColumns = 6; // default
    this.thumbMaxLoading = 4; // number of thumbnails to load at once
    this.thumbPadding = 10; // spacing between thumbnails
    this.displayedRows=[];
    
    this.displayedIndices = [];
    //this.indicesToDisplay = [];
    this.imgs = {};
    this.prefetchedImgs = {}; //an object with numeric keys cooresponding to page index
    
    this.timer     = null;
    this.animating = false;
    this.auto      = false;
    this.autoTimer = null;
    this.flipSpeed = 'fast';

    this.twoPagePopUp = null;
    this.leafEdgeTmp  = null;
    this.embedPopup = null;
    this.printPopup = null;
    
    this.searchTerm = '';
    this.searchResults = null;
    
    this.firstIndex = null;
    
    this.lastDisplayableIndex2up = null;
    
    // We link to index.php to avoid redirect which breaks back button
    // Should be overriden (before init) by custom implmentations.
    this.logoURL = 'http://openlibrary.org';
    
    // Base URL for UI images - should be overriden (before init) by
    // custom implementations.
    // $$$ This is the same directory as the images referenced by relative
    //     path in the CSS.  Would be better to automagically find that path.
    this.imagesBaseURL = '/bookreader/images/';
    
    
    // Zoom levels
    // $$$ provide finer grained zooming
    this.reductionFactors = [ {reduce: 0.5, autofit: null},
                              {reduce: 1, autofit: null},
                              {reduce: 2, autofit: null},
                              {reduce: 4, autofit: null},
                              {reduce: 8, autofit: null},
                              {reduce: 16, autofit: null} ];

    // Object to hold parameters related to 1up mode
    this.onePage = {
        autofit: 'height'                                     // valid values are height, width, none
    };
    
    // Object to hold parameters related to 2up mode
    this.twoPage = {
        coverInternalPadding: 0, // Width of cover
        coverExternalPadding: 0, // Padding outside of cover
        bookSpineDivWidth: 0,    // Width of book spine  $$$ consider sizing based on book length
        autofit: 'auto'
    };
    
    // This object/dictionary controls which optional features are enabled
    // XXXmang in progress
    this.features = {
        // search
        // read aloud
        // open library entry
        // table of contents
        // embed/share ui
        // info ui
    };

    // Text-to-Speech params
    this.ttsPlaying     = false;
    this.ttsIndex       = null;  //leaf index
    this.ttsPosition    = -1;    //chunk (paragraph) number
    this.ttsBuffering   = false;
    this.ttsPoller      = null;
    this.ttsFormat      = null;
    
    return this;
};

// init()
//______________________________________________________________________________
BookReader.prototype.init = function() {

    var startIndex = undefined;
    this.pageScale = this.reduce; // preserve current reduce
    
    // Find start index and mode if set in location hash
    var params = this.paramsFromFragment(window.location.hash);
    
    // Sanitize/process parameters

    if ( !this.canSwitchToMode( this.mode ) ) {
        this.mode = this.constMode1up;
    }    
        
    if ('undefined' != typeof(params.index)) {
        startIndex = params.index;
    } else if ('undefined' != typeof(params.page)) {
        startIndex = this.getPageIndex(params.page);
    }

    if ('undefined' == typeof(startIndex)) {
        if ('undefined' != typeof(this.titleLeaf)) {
            // title leaf is known - but only use as default if book has a few pages
            if (this.numLeafs > 2) {
                startIndex = this.leafNumToIndex(this.titleLeaf);
            }
        }
    }
    
    if ('undefined' == typeof(startIndex)) {
        startIndex = 0;
    }
    
    if ('undefined' != typeof(params.mode)) {
        this.mode = params.mode;
    }
    
    // Set document title -- may have already been set in enclosing html for
    // search engine visibility
    document.title = this.shortTitle(50);
    
    $("#BookReader").empty();
        
    this.initToolbar(this.mode, this.ui); // Build inside of toolbar div
    
    $("#BookReader").append("<div id='BRcontainer'></div>");
    $("#BRcontainer").append("<div id='BRpageview'></div>");
        
    // Autohide nav after showing for awhile
    var self = this;
    if (this.uiAutoHide) {
        $(window).bind('load', function() {
            setTimeout(function() { self.hideNavigation(); }, 3000);
        });
    };

    $("#BRcontainer").bind('scroll', this, function(e) {
        e.data.loadLeafs();
    });
    
    this.setupKeyListeners();
    this.startLocationPolling();

    $(window).bind('resize', this, function(e) {
        //console.log('resize!');
        if (1 == e.data.mode) {
            //console.log('centering 1page view');
            if (e.data.autofit) {
                e.data.resizePageView();
            }
            e.data.centerPageView();
            $('#BRpageview').empty()
            e.data.displayedIndices = [];
            e.data.updateSearchHilites(); //deletes hilights but does not call remove()            
            e.data.loadLeafs();
        } else if (3 == e.data.mode){
            e.data.prepareThumbnailView();
        } else {
            //console.log('drawing 2 page view');
            
            // We only need to prepare again in autofit (size of spread changes)
            if (e.data.twoPage.autofit) {
                e.data.prepareTwoPageView();
            } else {
                // Re-center if the scrollbars have disappeared
                var center = e.data.twoPageGetViewCenter();
                var doRecenter = false;
                if (e.data.twoPage.totalWidth < $('#BRcontainer').attr('clientWidth')) {
                    center.percentageX = 0.5;
                    doRecenter = true;
                }
                if (e.data.twoPage.totalHeight < $('#BRcontainer').attr('clientHeight')) {
                    center.percentageY = 0.5;
                    doRecenter = true;
                }
                if (doRecenter) {
                    e.data.twoPageCenterView(center.percentageX, center.percentageY);
                }
            }
        }
    });
    
    $('.BRpagediv1up').bind('mousedown', this, function(e) {
        // $$$ the purpose of this is to disable selection of the image (makes it turn blue)
        //     but this also interferes with right-click.  See https://bugs.edge.launchpad.net/gnubook/+bug/362626
        return false;
    });

    // $$$ refactor this so it's enough to set the first index and call preparePageView
    //     (get rid of mode-specific logic at this point)
    if (1 == this.mode) {
        this.firstIndex = startIndex;
        this.prepareOnePageView();
        this.jumpToIndex(startIndex);
    } else if (3 == this.mode) {
        this.firstIndex = startIndex;
        this.prepareThumbnailView();
        this.jumpToIndex(startIndex);
    } else {
        //this.resizePageView();
        
        this.displayedIndices=[0];
        this.firstIndex = startIndex;
        this.displayedIndices = [this.firstIndex];
        //console.log('titleLeaf: %d', this.titleLeaf);
        //console.log('displayedIndices: %s', this.displayedIndices);
        this.prepareTwoPageView();
    }
        
    // Enact other parts of initial params
    this.updateFromParams(params);

    // We init the nav bar after the params processing so that the nav slider knows where
    // it should start (doesn't jump after init)
    this.initNavbar();
    this.bindNavigationHandlers();
    
    // Start AJAX request for OL data
    if (this.getOpenLibraryRecord) {
        this.getOpenLibraryRecord(this.gotOpenLibraryRecord);
    }
}

BookReader.prototype.setupKeyListeners = function() {
    var self = this;
    
    var KEY_PGUP = 33;
    var KEY_PGDOWN = 34;
    var KEY_END = 35;
    var KEY_HOME = 36;

    var KEY_LEFT = 37;
    var KEY_UP = 38;
    var KEY_RIGHT = 39;
    var KEY_DOWN = 40;

    // We use document here instead of window to avoid a bug in jQuery on IE7
    $(document).keydown(function(e) {
    
        // Keyboard navigation        
        if (!self.keyboardNavigationIsDisabled(e)) {
            switch(e.keyCode) {
                case KEY_PGUP:
                case KEY_UP:            
                    // In 1up mode page scrolling is handled by browser
                    if (2 == self.mode) {
                        e.preventDefault();
                        self.prev();
                    }
                    break;
                case KEY_DOWN:
                case KEY_PGDOWN:
                    if (2 == self.mode) {
                        e.preventDefault();
                        self.next();
                    }
                    break;
                case KEY_END:
                    e.preventDefault();
                    self.last();
                    break;
                case KEY_HOME:
                    e.preventDefault();
                    self.first();
                    break;
                case KEY_LEFT:
                    if (2 == self.mode) {
                        e.preventDefault();
                        self.left();
                    }
                    break;
                case KEY_RIGHT:
                    if (2 == self.mode) {
                        e.preventDefault();
                        self.right();
                    }
                    break;
            }
        }
    });
}

// drawLeafs()
//______________________________________________________________________________
BookReader.prototype.drawLeafs = function() {
    if (1 == this.mode) {
        this.drawLeafsOnePage();
    } else if (3 == this.mode) {
        this.drawLeafsThumbnail();
    } else {
        this.drawLeafsTwoPage();
    }
    
}

// bindGestures(jElement)
//______________________________________________________________________________
BookReader.prototype.bindGestures = function(jElement) {

    jElement.unbind('gesturechange').bind('gesturechange', function(e) {
        e.preventDefault();
        if (e.originalEvent.scale > 1.5) {
            br.zoom(1);
        } else if (e.originalEvent.scale < 0.6) {
            br.zoom(-1);
        }
    });
}

BookReader.prototype.setClickHandler2UP = function( element, data, handler) {
    //console.log('setting handler');
    //console.log(element.tagName);
    
    $(element).unbind('tap').bind('tap', data, function(e) {
        handler(e);
    });
}

// drawLeafsOnePage()
//______________________________________________________________________________
BookReader.prototype.drawLeafsOnePage = function() {
    //alert('drawing leafs!');
    this.timer = null;


    var scrollTop = $('#BRcontainer').attr('scrollTop');
    var scrollBottom = scrollTop + $('#BRcontainer').height();
    //console.log('top=' + scrollTop + ' bottom='+scrollBottom);
    
    var indicesToDisplay = [];
    
    var i;
    var leafTop = 0;
    var leafBottom = 0;
    for (i=0; i<this.numLeafs; i++) {
        var height  = parseInt(this._getPageHeight(i)/this.reduce); 
    
        leafBottom += height;
        //console.log('leafTop = '+leafTop+ ' pageH = ' + this.pageH[i] + 'leafTop>=scrollTop=' + (leafTop>=scrollTop));
        var topInView    = (leafTop >= scrollTop) && (leafTop <= scrollBottom);
        var bottomInView = (leafBottom >= scrollTop) && (leafBottom <= scrollBottom);
        var middleInView = (leafTop <=scrollTop) && (leafBottom>=scrollBottom);
        if (topInView | bottomInView | middleInView) {
            //console.log('displayed: ' + this.displayedIndices);
            //console.log('to display: ' + i);
            indicesToDisplay.push(i);
        }
        leafTop += height +10;      
        leafBottom += 10;
    }

    // Based of the pages displayed in the view we set the current index
    // $$$ we should consider the page in the center of the view to be the current one
    var firstIndexToDraw  = indicesToDisplay[0];
    if (firstIndexToDraw != this.firstIndex) {
        this.willChangeToIndex(firstIndexToDraw);
    }
    this.firstIndex = firstIndexToDraw;
    
    // Update hash, but only if we're currently displaying a leaf
    // Hack that fixes #365790
    if (this.displayedIndices.length > 0) {
        this.updateLocationHash();
    }

    if ((0 != firstIndexToDraw) && (1 < this.reduce)) {
        firstIndexToDraw--;
        indicesToDisplay.unshift(firstIndexToDraw);
    }
    
    var lastIndexToDraw = indicesToDisplay[indicesToDisplay.length-1];
    if ( ((this.numLeafs-1) != lastIndexToDraw) && (1 < this.reduce) ) {
        indicesToDisplay.push(lastIndexToDraw+1);
    }
    
    leafTop = 0;
    var i;
    for (i=0; i<firstIndexToDraw; i++) {
        leafTop += parseInt(this._getPageHeight(i)/this.reduce) +10;
    }

    //var viewWidth = $('#BRpageview').width(); //includes scroll bar width
    var viewWidth = $('#BRcontainer').attr('scrollWidth');


    for (i=0; i<indicesToDisplay.length; i++) {
        var index = indicesToDisplay[i];    
        var height  = parseInt(this._getPageHeight(index)/this.reduce); 

        if (BookReader.util.notInArray(indicesToDisplay[i], this.displayedIndices)) {            
            var width   = parseInt(this._getPageWidth(index)/this.reduce); 
            //console.log("displaying leaf " + indicesToDisplay[i] + ' leafTop=' +leafTop);
            var div = document.createElement("div");
            div.className = 'BRpagediv1up';
            div.id = 'pagediv'+index;
            div.style.position = "absolute";
            $(div).css('top', leafTop + 'px');
            var left = (viewWidth-width)>>1;
            if (left<0) left = 0;
            $(div).css('left', left+'px');
            $(div).css('width', width+'px');
            $(div).css('height', height+'px');
            //$(div).text('loading...');
            
            $('#BRpageview').append(div);

            var img = document.createElement("img");
            img.src = this._getPageURI(index, this.reduce, 0);
            $(img).css('width', width+'px');
            $(img).css('height', height+'px');
            $(div).append(img);

        } else {
            //console.log("not displaying " + indicesToDisplay[i] + ' score=' + jQuery.inArray(indicesToDisplay[i], this.displayedIndices));            
        }

        leafTop += height +10;

    }
    
    for (i=0; i<this.displayedIndices.length; i++) {
        if (BookReader.util.notInArray(this.displayedIndices[i], indicesToDisplay)) {
            var index = this.displayedIndices[i];
            //console.log('Removing leaf ' + index);
            //console.log('id='+'#pagediv'+index+ ' top = ' +$('#pagediv'+index).css('top'));
            $('#pagediv'+index).remove();
        } else {
            //console.log('NOT Removing leaf ' + this.displayedIndices[i]);
        }
    }
    
    this.displayedIndices = indicesToDisplay.slice();
    this.updateSearchHilites();
    
    if (null != this.getPageNum(firstIndexToDraw))  {
        $("#BRpagenum").val(this.getPageNum(this.currentIndex()));
    } else {
        $("#BRpagenum").val('');
    }
            
    this.updateToolbarZoom(this.reduce);
    
}

// drawLeafsThumbnail()
//______________________________________________________________________________
// If seekIndex is defined, the view will be drawn with that page visible (without any
// animated scrolling)
BookReader.prototype.drawLeafsThumbnail = function( seekIndex ) {
    //alert('drawing leafs!');
    this.timer = null;
    
    var viewWidth = $('#BRcontainer').attr('scrollWidth') - 20; // width minus buffer

    //console.log('top=' + scrollTop + ' bottom='+scrollBottom);

    var i;
    var leafWidth;
    var leafHeight;
    var rightPos = 0;
    var bottomPos = 0;
    var maxRight = 0;
    var currentRow = 0;
    var leafIndex = 0;
    var leafMap = [];
    
    var self = this;
    
    // Will be set to top of requested seek index, if set
    var seekTop;

    // Calculate the position of every thumbnail.  $$$ cache instead of calculating on every draw
    for (i=0; i<this.numLeafs; i++) {
        leafWidth = this.thumbWidth;
        if (rightPos + (leafWidth + this.thumbPadding) > viewWidth){
            currentRow++;
            rightPos = 0;
            leafIndex = 0;
        }

        if (leafMap[currentRow]===undefined) { leafMap[currentRow] = {}; }
        if (leafMap[currentRow].leafs===undefined) {
            leafMap[currentRow].leafs = [];
            leafMap[currentRow].height = 0;
            leafMap[currentRow].top = 0;
        }
        leafMap[currentRow].leafs[leafIndex] = {};
        leafMap[currentRow].leafs[leafIndex].num = i;
        leafMap[currentRow].leafs[leafIndex].left = rightPos;

        leafHeight = parseInt((this.getPageHeight(leafMap[currentRow].leafs[leafIndex].num)*this.thumbWidth)/this.getPageWidth(leafMap[currentRow].leafs[leafIndex].num), 10);
        if (leafHeight > leafMap[currentRow].height) {
            leafMap[currentRow].height = leafHeight;
        }
        if (leafIndex===0) { bottomPos += this.thumbPadding + leafMap[currentRow].height; }
        rightPos += leafWidth + this.thumbPadding;
        if (rightPos > maxRight) { maxRight = rightPos; }
        leafIndex++;
        
        if (i == seekIndex) {
            seekTop = bottomPos - this.thumbPadding - leafMap[currentRow].height;
        }
    }

    // reset the bottom position based on thumbnails
    $('#BRpageview').height(bottomPos);

    var pageViewBuffer = Math.floor(($('#BRcontainer').attr('scrollWidth') - maxRight) / 2) - 14;

    // If seekTop is defined, seeking was requested and target found
    if (typeof(seekTop) != 'undefined') {
        $('#BRcontainer').scrollTop( seekTop );
    }
        
    var scrollTop = $('#BRcontainer').attr('scrollTop');
    var scrollBottom = scrollTop + $('#BRcontainer').height();

    var leafTop = 0;
    var leafBottom = 0;
    var rowsToDisplay = [];

    // Visible leafs with least/greatest index
    var leastVisible = this.numLeafs - 1;
    var mostVisible = 0;
    
    // Determine the thumbnails in view
    for (i=0; i<leafMap.length; i++) {
        leafBottom += this.thumbPadding + leafMap[i].height;
        var topInView    = (leafTop >= scrollTop) && (leafTop <= scrollBottom);
        var bottomInView = (leafBottom >= scrollTop) && (leafBottom <= scrollBottom);
        var middleInView = (leafTop <=scrollTop) && (leafBottom>=scrollBottom);
        if (topInView | bottomInView | middleInView) {
            //console.log('row to display: ' + j);
            rowsToDisplay.push(i);
            if (leafMap[i].leafs[0].num < leastVisible) {
                leastVisible = leafMap[i].leafs[0].num;
            }
            if (leafMap[i].leafs[leafMap[i].leafs.length - 1].num > mostVisible) {
                mostVisible = leafMap[i].leafs[leafMap[i].leafs.length - 1].num;
            }
        }
        if (leafTop > leafMap[i].top) { leafMap[i].top = leafTop; }
        leafTop = leafBottom;
    }

    // create a buffer of preloaded rows before and after the visible rows
    var firstRow = rowsToDisplay[0];
    var lastRow = rowsToDisplay[rowsToDisplay.length-1];
    for (i=1; i<this.thumbRowBuffer+1; i++) {
        if (lastRow+i < leafMap.length) { rowsToDisplay.push(lastRow+i); }
    }
    for (i=1; i<this.thumbRowBuffer+1; i++) {
        if (firstRow-i >= 0) { rowsToDisplay.push(firstRow-i); }
    }

    // Create the thumbnail divs and images (lazy loaded)
    var j;
    var row;
    var left;
    var index;
    var div;
    var link;
    var img;
    var page;
    for (i=0; i<rowsToDisplay.length; i++) {
        if (BookReader.util.notInArray(rowsToDisplay[i], this.displayedRows)) {    
            row = rowsToDisplay[i];

            for (j=0; j<leafMap[row].leafs.length; j++) {
                index = j;
                leaf = leafMap[row].leafs[j].num;

                leafWidth = this.thumbWidth;
                leafHeight = parseInt((this.getPageHeight(leaf)*this.thumbWidth)/this.getPageWidth(leaf), 10);
                leafTop = leafMap[row].top;
                left = leafMap[row].leafs[index].left + pageViewBuffer;
                if ('rl' == this.pageProgression){
                    left = viewWidth - leafWidth - left;
                }

                div = document.createElement("div");
                div.id = 'pagediv'+leaf;
                div.style.position = "absolute";
                div.className = "BRpagedivthumb";

                left += this.thumbPadding;
                $(div).css('top', leafTop + 'px');
                $(div).css('left', left+'px');
                $(div).css('width', leafWidth+'px');
                $(div).css('height', leafHeight+'px');
                //$(div).text('loading...');

                // link to page in single page mode
                link = document.createElement("a");
                $(link).data('leaf', leaf);
                $(link).bind('tap', function(event) {
                    self.firstIndex = $(this).data('leaf');
                    self.switchMode(self.constMode1up);
                    event.preventDefault();
                });
                
                // $$$ we don't actually go to this URL (click is handled in handler above)
                link.href = '#page/' + (this.getPageNum(leaf)) +'/mode/1up' ;
                $(div).append(link);
                
                $('#BRpageview').append(div);

                img = document.createElement("img");
                var thumbReduce = Math.floor(this.getPageWidth(leaf) / this.thumbWidth);
                
                $(img).attr('src', this.imagesBaseURL + 'transparent.png')
                    .css({'width': leafWidth+'px', 'height': leafHeight+'px' })
                    .addClass('BRlazyload')
                    // Store the URL of the image that will replace this one
                    .data('srcURL',  this._getPageURI(leaf, thumbReduce));
                $(link).append(img);
                //console.log('displaying thumbnail: ' + leaf);
            }   
        }
    }
    
    // Remove thumbnails that are not to be displayed
    var k;
    for (i=0; i<this.displayedRows.length; i++) {
        if (BookReader.util.notInArray(this.displayedRows[i], rowsToDisplay)) {
            row = this.displayedRows[i];
            
            // $$$ Safari doesn't like the comprehension
            //var rowLeafs =  [leaf.num for each (leaf in leafMap[row].leafs)];
            //console.log('Removing row ' + row + ' ' + rowLeafs);
            
            for (k=0; k<leafMap[row].leafs.length; k++) {
                index = leafMap[row].leafs[k].num;
                //console.log('Removing leaf ' + index);
                $('#pagediv'+index).remove();
            }
        } else {
            /*
            var mRow = this.displayedRows[i];
            var mLeafs = '[' +  [leaf.num for each (leaf in leafMap[mRow].leafs)] + ']';
            console.log('NOT Removing row ' + mRow + ' ' + mLeafs);
            */
        }
    }
    
    // Update which page is considered current to make sure a visible page is the current one
    var currentIndex = this.currentIndex();
    // console.log('current ' + currentIndex);
    // console.log('least visible ' + leastVisible + ' most visible ' + mostVisible);
    if (currentIndex < leastVisible) {
        this.willChangeToIndex(leastVisible);
        this.setCurrentIndex(leastVisible);
    } else if (currentIndex > mostVisible) {
        this.willChangeToIndex(mostVisible);
        this.setCurrentIndex(mostVisible);
    }

    this.displayedRows = rowsToDisplay.slice();
    
    // Update hash, but only if we're currently displaying a leaf
    // Hack that fixes #365790
    if (this.displayedRows.length > 0) {
        this.updateLocationHash();
    }

    // remove previous highlights
    $('.BRpagedivthumb_highlight').removeClass('BRpagedivthumb_highlight');
    
    // highlight current page
    $('#pagediv'+this.currentIndex()).addClass('BRpagedivthumb_highlight');
    
    this.lazyLoadThumbnails();

    // Update page number box.  $$$ refactor to function
    if (null !== this.getPageNum(this.currentIndex()))  {
        $("#BRpagenum").val(this.getPageNum(this.currentIndex()));
    } else {
        $("#BRpagenum").val('');
    }

    this.updateToolbarZoom(this.reduce); 
}

BookReader.prototype.lazyLoadThumbnails = function() {

    // console.log('lazy load');

    // We check the complete property since load may not be fired if loading from the cache
    $('.BRlazyloading').filter('[complete=true]').removeClass('BRlazyloading');

    var loading = $('.BRlazyloading').length;
    var toLoad = this.thumbMaxLoading - loading;

    // console.log('  ' + loading + ' thumbnails loading');
    // console.log('  this.thumbMaxLoading ' + this.thumbMaxLoading);
    
    var self = this;
        
    if (toLoad > 0) {
        // $$$ TODO load those near top (but not beyond) page view first
        $('#BRpageview img.BRlazyload').filter(':lt(' + toLoad + ')').each( function() {
            self.lazyLoadImage(this);
        });
    }
}

BookReader.prototype.lazyLoadImage = function (dummyImage) {
    //console.log(' lazy load started for ' + $(dummyImage).data('srcURL').match('([0-9]{4}).jp2')[1] );
        
    var img = new Image();
    var self = this;
    
    $(img)
        .addClass('BRlazyloading')
        .one('load', function() {
            //if (console) { console.log(' onload ' + $(this).attr('src').match('([0-9]{4}).jp2')[1]); };
            
            $(this).removeClass('BRlazyloading');
            
            // $$$ Calling lazyLoadThumbnails here was causing stack overflow on IE so
            //     we call the function after a slight delay.  Also the img.complete property
            //     is not yet set in IE8 inside this onload handler
            setTimeout(function() { self.lazyLoadThumbnails(); }, 100);
        })
        .one('error', function() {
            // Remove class so we no longer count as loading
            $(this).removeClass('BRlazyloading');
        })
        .attr( { width: $(dummyImage).width(),
                   height: $(dummyImage).height(),
                   src: $(dummyImage).data('srcURL')
        });
                 
    // replace with the new img
    $(dummyImage).before(img).remove();
    
    img = null; // tidy up closure
}


// drawLeafsTwoPage()
//______________________________________________________________________________
BookReader.prototype.drawLeafsTwoPage = function() {
    var scrollTop = $('#BRtwopageview').attr('scrollTop');
    var scrollBottom = scrollTop + $('#BRtwopageview').height();
    
    // $$$ we should use calculated values in this.twoPage (recalc if necessary)
    
    var indexL = this.twoPage.currentIndexL;
        
    var heightL  = this._getPageHeight(indexL); 
    var widthL   = this._getPageWidth(indexL);

    var leafEdgeWidthL = this.leafEdgeWidth(indexL);
    var leafEdgeWidthR = this.twoPage.edgeWidth - leafEdgeWidthL;
    //var bookCoverDivWidth = this.twoPage.width*2 + 20 + this.twoPage.edgeWidth; // $$$ hardcoded cover width
    var bookCoverDivWidth = this.twoPage.bookCoverDivWidth;
    //console.log(leafEdgeWidthL);

    var middle = this.twoPage.middle; // $$$ getter instead?
    var top = this.twoPageTop();
    var bookCoverDivLeft = this.twoPage.bookCoverDivLeft;

    this.twoPage.scaledWL = this.getPageWidth2UP(indexL);
    this.twoPage.gutter = this.twoPageGutter();
    
    this.prefetchImg(indexL);
    $(this.prefetchedImgs[indexL]).css({
        position: 'absolute',
        left: this.twoPage.gutter-this.twoPage.scaledWL+'px',
        right: '',
        top:    top+'px',
        height: this.twoPage.height +'px', // $$$ height forced the same for both pages
        width:  this.twoPage.scaledWL + 'px',
        zIndex: 2
    }).appendTo('#BRtwopageview');
    
    var indexR = this.twoPage.currentIndexR;
    var heightR  = this._getPageHeight(indexR); 
    var widthR   = this._getPageWidth(indexR);

    // $$$ should use getwidth2up?
    //var scaledWR = this.twoPage.height*widthR/heightR;
    this.twoPage.scaledWR = this.getPageWidth2UP(indexR);
    this.prefetchImg(indexR);
    $(this.prefetchedImgs[indexR]).css({
        position: 'absolute',
        left:   this.twoPage.gutter+'px',
        right: '',
        top:    top+'px',
        height: this.twoPage.height + 'px', // $$$ height forced the same for both pages
        width:  this.twoPage.scaledWR + 'px',
        zIndex: 2
    }).appendTo('#BRtwopageview');
        

    this.displayedIndices = [this.twoPage.currentIndexL, this.twoPage.currentIndexR];
    this.setMouseHandlers2UP();
    this.twoPageSetCursor();

    this.updatePageNumBox2UP();
    this.updateToolbarZoom(this.reduce);
    
    // this.twoPagePlaceFlipAreas();  // No longer used

}

// updatePageNumBox2UP
//______________________________________________________________________________
BookReader.prototype.updatePageNumBox2UP = function() {
    if (null != this.getPageNum(this.twoPage.currentIndexL))  {
        $("#BRpagenum").val(this.getPageNum(this.currentIndex()));
    } else {
        $("#BRpagenum").val('');
    }
    this.updateLocationHash();
}

// loadLeafs()
//______________________________________________________________________________
BookReader.prototype.loadLeafs = function() {


    var self = this;
    if (null == this.timer) {
        this.timer=setTimeout(function(){self.drawLeafs()},250);
    } else {
        clearTimeout(this.timer);
        this.timer=setTimeout(function(){self.drawLeafs()},250);    
    }
}

// zoom(direction)
//
// Pass 1 to zoom in, anything else to zoom out
//______________________________________________________________________________
BookReader.prototype.zoom = function(direction) {
    switch (this.mode) {
        case this.constMode1up:
            if (direction == 1) {
                // XXX other cases
                return this.zoom1up('in');
            } else {
                return this.zoom1up('out');
            }
            
        case this.constMode2up:
            if (direction == 1) {
                // XXX other cases
                return this.zoom2up('in');
            } else { 
                return this.zoom2up('out');
            }
            
        case this.constModeThumb:
            // XXX update zoomThumb for named directions
            return this.zoomThumb(direction);
            
    }
}

// zoom1up(dir)
//______________________________________________________________________________
BookReader.prototype.zoom1up = function(direction) {

    if (2 == this.mode) {     //can only zoom in 1-page mode
        this.switchMode(1);
        return;
    }
    
    var reduceFactor = this.nextReduce(this.reduce, direction, this.onePage.reductionFactors);
    
    if (this.reduce == reduceFactor.reduce) {
        // Already at this level
        return;
    }
    
    this.reduce = reduceFactor.reduce; // $$$ incorporate into function
    this.onePage.autofit = reduceFactor.autofit;
        
    this.pageScale = this.reduce; // preserve current reduce
    this.resizePageView();

    $('#BRpageview').empty()
    this.displayedIndices = [];
    this.loadLeafs();
    
    this.updateToolbarZoom(this.reduce);
    
    // Recalculate search hilites
    this.removeSearchHilites(); 
    this.updateSearchHilites();

}

// resizePageView()
//______________________________________________________________________________
BookReader.prototype.resizePageView = function() {

    // $$$ This code assumes 1up mode
    //     e.g. does not preserve position in thumbnail mode
    //     See http://bugs.launchpad.net/bookreader/+bug/552972
    
    switch (this.mode) {
        case this.constMode1up:
        case this.constMode2up:
            this.resizePageView1up(); // $$$ necessary in non-1up mode?
            break;
        case this.constModeThumb:
            this.prepareThumbnailView( this.currentIndex() );
            break;
        default:
            alert('Resize not implemented for this mode');
    }
}

// Resize the current one page view
BookReader.prototype.resizePageView1up = function() {
    var i;
    var viewHeight = 0;
    //var viewWidth  = $('#BRcontainer').width(); //includes scrollBar
    var viewWidth  = $('#BRcontainer').attr('clientWidth');   

    var oldScrollTop  = $('#BRcontainer').attr('scrollTop');
    var oldScrollLeft = $('#BRcontainer').attr('scrollLeft');
    
    var oldPageViewHeight = $('#BRpageview').height();
    var oldPageViewWidth = $('#BRpageview').width();
    
    // May have come here after preparing the view, in which case the scrollTop and view height are not set

    var scrollRatio = 0;
    if (oldScrollTop > 0) {
        // We have scrolled - implies view has been set up        
        var oldCenterY = this.centerY1up();
        var oldCenterX = this.centerX1up();    
        scrollRatio = oldCenterY / oldPageViewHeight;
    } else {
        // Have not scrolled, e.g. because in new container

        // We set the scroll ratio so that the current index will still be considered the
        // current index in drawLeafsOnePage after we create the new view container

        // Make sure this will count as current page after resize
        // console.log('fudging for index ' + this.currentIndex() + ' (page ' + this.getPageNum(this.currentIndex()) + ')');
        var fudgeFactor = (this.getPageHeight(this.currentIndex()) / this.reduce) * 0.6;
        var oldLeafTop = this.onePageGetPageTop(this.currentIndex()) + fudgeFactor;
        var oldViewDimensions = this.onePageCalculateViewDimensions(this.reduce, this.padding);
        scrollRatio = oldLeafTop / oldViewDimensions.height;
    }
    
    // Recalculate 1up reduction factors
    this.onePageCalculateReductionFactors( $('#BRcontainer').attr('clientWidth'),
                                           $('#BRcontainer').attr('clientHeight') );                                        
    // Update current reduce (if in autofit)
    if (this.onePage.autofit) {
        var reductionFactor = this.nextReduce(this.reduce, this.onePage.autofit, this.onePage.reductionFactors);
        this.reduce = reductionFactor.reduce;
    }
    
    var viewDimensions = this.onePageCalculateViewDimensions(this.reduce, this.padding);
    $('#BRpageview').height(viewDimensions.height);
    $('#BRpageview').width(viewDimensions.width);

    var newCenterY = scrollRatio*viewDimensions.height;
    var newTop = Math.max(0, Math.floor( newCenterY - $('#BRcontainer').height()/2 ));
    $('#BRcontainer').attr('scrollTop', newTop);
    
    // We use clientWidth here to avoid miscalculating due to scroll bar
    var newCenterX = oldCenterX * (viewWidth / oldPageViewWidth);
    var newLeft = newCenterX - $('#BRcontainer').attr('clientWidth') / 2;
    newLeft = Math.max(newLeft, 0);
    $('#BRcontainer').attr('scrollLeft', newLeft);
    //console.log('oldCenterX ' + oldCenterX + ' newCenterX ' + newCenterX + ' newLeft ' + newLeft);
    
    //this.centerPageView();
    this.loadLeafs();
        
    this.removeSearchHilites();
    this.updateSearchHilites();
}

// Calculate the dimensions for a one page view with images at the given reduce and padding
BookReader.prototype.onePageCalculateViewDimensions = function(reduce, padding) {
    var viewWidth = 0;
    var viewHeight = 0;
    for (i=0; i<this.numLeafs; i++) {
        viewHeight += parseInt(this._getPageHeight(i)/this.reduce) + this.padding; 
        var width = parseInt(this._getPageWidth(i)/this.reduce);
        if (width>viewWidth) viewWidth=width;
    }
    return { width: viewWidth, height: viewHeight }
}

// centerX1up()
//______________________________________________________________________________
// Returns the current offset of the viewport center in scaled document coordinates.
BookReader.prototype.centerX1up = function() {
    var centerX;
    if ($('#BRpageview').width() < $('#BRcontainer').attr('clientWidth')) { // fully shown
        centerX = $('#BRpageview').width();
    } else {
        centerX = $('#BRcontainer').attr('scrollLeft') + $('#BRcontainer').attr('clientWidth') / 2;
    }
    centerX = Math.floor(centerX);
    return centerX;
}

// centerY1up()
//______________________________________________________________________________
// Returns the current offset of the viewport center in scaled document coordinates.
BookReader.prototype.centerY1up = function() {
    var centerY = $('#BRcontainer').attr('scrollTop') + $('#BRcontainer').height() / 2;
    return Math.floor(centerY);
}

// centerPageView()
//______________________________________________________________________________
BookReader.prototype.centerPageView = function() {

    var scrollWidth  = $('#BRcontainer').attr('scrollWidth');
    var clientWidth  =  $('#BRcontainer').attr('clientWidth');
    //console.log('sW='+scrollWidth+' cW='+clientWidth);
    if (scrollWidth > clientWidth) {
        $('#BRcontainer').attr('scrollLeft', (scrollWidth-clientWidth)/2);
    }

}

// zoom2up(direction)
//______________________________________________________________________________
BookReader.prototype.zoom2up = function(direction) {

    // Hard stop autoplay
    this.stopFlipAnimations();
    
    // Recalculate autofit factors
    this.twoPageCalculateReductionFactors();
    
    // Get new zoom state
    var reductionFactor = this.nextReduce(this.reduce, direction, this.twoPage.reductionFactors);
    if ((this.reduce == reductionFactor.reduce) && (this.twoPage.autofit == reductionFactor.autofit)) {
        // Same zoom
        return;
    }
    this.twoPage.autofit = reductionFactor.autofit;
    this.reduce = reductionFactor.reduce;
    this.pageScale = this.reduce; // preserve current reduce

    // Preserve view center position
    var oldCenter = this.twoPageGetViewCenter();
    
    // If zooming in, reload imgs.  DOM elements will be removed by prepareTwoPageView
    // $$$ An improvement would be to use the low res image until the larger one is loaded.
    if (1 == direction) {
        for (var img in this.prefetchedImgs) {
            delete this.prefetchedImgs[img];
        }
    }
    
    // Prepare view with new center to minimize visual glitches
    this.prepareTwoPageView(oldCenter.percentageX, oldCenter.percentageY);
}

BookReader.prototype.zoomThumb = function(direction) {
    var oldColumns = this.thumbColumns;
    switch (direction) {
        case -1:
            this.thumbColumns += 1;
            break;
        case 1:
            this.thumbColumns -= 1;
            break;
    }
    
    // clamp
    if (this.thumbColumns < 2) {
        this.thumbColumns = 2;
    } else if (this.thumbColumns > 8) {
        this.thumbColumns = 8;
    }
    
    if (this.thumbColumns != oldColumns) {
        this.prepareThumbnailView();
    }
}

// Returns the width per thumbnail to display the requested number of columns
// Note: #BRpageview must already exist since its width is used to calculate the
//       thumbnail width
BookReader.prototype.getThumbnailWidth = function(thumbnailColumns) {
    var padding = (thumbnailColumns + 1) * this.thumbPadding;
    var width = ($('#BRpageview').width() - padding) / (thumbnailColumns + 0.5); // extra 0.5 is for some space at sides
    return parseInt(width);
}

// quantizeReduce(reduce)
//______________________________________________________________________________
// Quantizes the given reduction factor to closest power of two from set from 12.5% to 200%
BookReader.prototype.quantizeReduce = function(reduce, reductionFactors) {
    var quantized = reductionFactors[0].reduce;
    var distance = Math.abs(reduce - quantized);
    for (var i = 1; i < reductionFactors.length; i++) {
        newDistance = Math.abs(reduce - reductionFactors[i].reduce);
        if (newDistance < distance) {
            distance = newDistance;
            quantized = reductionFactors[i].reduce;
        }
    }
    
    return quantized;
}

// reductionFactors should be array of sorted reduction factors
// e.g. [ {reduce: 0.25, autofit: null}, {reduce: 0.3, autofit: 'width'}, {reduce: 1, autofit: null} ]
BookReader.prototype.nextReduce = function( currentReduce, direction, reductionFactors ) {

    // XXX add 'closest', to replace quantize function
    
    if (direction == 'in') {
        var newReduceIndex = 0;
    
        for (var i = 1; i < reductionFactors.length; i++) {
            if (reductionFactors[i].reduce < currentReduce) {
                newReduceIndex = i;
            }
        }
        return reductionFactors[newReduceIndex];
        
    } else if (direction == 'out') { // zoom out
        var lastIndex = reductionFactors.length - 1;
        var newReduceIndex = lastIndex;
        
        for (var i = lastIndex; i >= 0; i--) {
            if (reductionFactors[i].reduce > currentReduce) {
                newReduceIndex = i;
            }
        }
        return reductionFactors[newReduceIndex];
    }
    
    // Asked for specific autofit mode
    for (var i = 0; i < reductionFactors.length; i++) {
        if (reductionFactors[i].autofit == direction) {
            return reductionFactors[i];
        }
    }
    
    alert('Could not find reduction factor for direction ' + direction);
    return reductionFactors[0];

}

BookReader.prototype._reduceSort = function(a, b) {
    return a.reduce - b.reduce;
}

// jumpToPage()
//______________________________________________________________________________
// Attempts to jump to page.  Returns true if page could be found, false otherwise.
BookReader.prototype.jumpToPage = function(pageNum) {

    var pageIndex = this.getPageIndex(pageNum);

    if ('undefined' != typeof(pageIndex)) {
        var leafTop = 0;
        var h;
        this.jumpToIndex(pageIndex);
        $('#BRcontainer').attr('scrollTop', leafTop);
        return true;
    }
    
    // Page not found
    return false;
}

// jumpToIndex()
//______________________________________________________________________________
BookReader.prototype.jumpToIndex = function(index, pageX, pageY) {

    this.willChangeToIndex(index);

    if (this.constMode2up == this.mode) {
        this.autoStop();
        
        // By checking against min/max we do nothing if requested index
        // is current
        if (index < Math.min(this.twoPage.currentIndexL, this.twoPage.currentIndexR)) {
            this.flipBackToIndex(index);
        } else if (index > Math.max(this.twoPage.currentIndexL, this.twoPage.currentIndexR)) {
            this.flipFwdToIndex(index);
        }

    } else if (this.constModeThumb == this.mode) {
        var viewWidth = $('#BRcontainer').attr('scrollWidth') - 20; // width minus buffer
        var i;
        var leafWidth = 0;
        var leafHeight = 0;
        var rightPos = 0;
        var bottomPos = 0;
        var rowHeight = 0;
        var leafTop = 0;
        var leafIndex = 0;

        for (i=0; i<(index+1); i++) {
            leafWidth = this.thumbWidth;
            if (rightPos + (leafWidth + this.thumbPadding) > viewWidth){
                rightPos = 0;
                rowHeight = 0;
                leafIndex = 0;
            }

            leafHeight = parseInt((this.getPageHeight(leafIndex)*this.thumbWidth)/this.getPageWidth(leafIndex), 10);
            if (leafHeight > rowHeight) { rowHeight = leafHeight; }
            if (leafIndex==0) { leafTop = bottomPos; }
            if (leafIndex==0) { bottomPos += this.thumbPadding + rowHeight; }
            rightPos += leafWidth + this.thumbPadding;
            leafIndex++;
        }
        this.firstIndex=index;
        if ($('#BRcontainer').attr('scrollTop') == leafTop) {
            this.loadLeafs();
        } else {
            $('#BRcontainer').animate({scrollTop: leafTop },'fast');
        }
    } else {
        // 1up
        var leafTop = this.onePageGetPageTop(index);

        if (pageY) {
            //console.log('pageY ' + pageY);
            var offset = parseInt( (pageY) / this.reduce);
            offset -= $('#BRcontainer').attr('clientHeight') >> 1;
            //console.log( 'jumping to ' + leafTop + ' ' + offset);
            leafTop += offset;
        } else {
            // Show page just a little below the top
            leafTop -= this.padding / 2;
        }

        if (pageX) {
            var offset = parseInt( (pageX) / this.reduce);
            offset -= $('#BRcontainer').attr('clientWidth') >> 1;
            leafLeft += offset;
        } else {
            // Preserve left position
            leafLeft = $('#BRcontainer').scrollLeft();
        }

        //$('#BRcontainer').attr('scrollTop', leafTop);
        $('#BRcontainer').animate({scrollTop: leafTop, scrollLeft: leafLeft },'fast');
    }
}

// switchMode()
//______________________________________________________________________________
BookReader.prototype.switchMode = function(mode) {

    if (mode == this.mode) {
        return;
    }
    
    if (!this.canSwitchToMode(mode)) {
        return;
    }

    this.autoStop();
    this.ttsStop();
    this.removeSearchHilites();

    this.mode = mode;
    //this.switchToolbarMode(mode);

    // reinstate scale if moving from thumbnail view
    if (this.pageScale != this.reduce) {
        this.reduce = this.pageScale;
    }
    
    // $$$ TODO preserve center of view when switching between mode
    //     See https://bugs.edge.launchpad.net/gnubook/+bug/416682

    // XXX maybe better to preserve zoom in each mode
    if (1 == mode) {
        this.onePageCalculateReductionFactors( $('#BRcontainer').attr('clientWidth'), $('#BRcontainer').attr('clientHeight'));
        this.reduce = this.quantizeReduce(this.reduce, this.onePage.reductionFactors);
        this.prepareOnePageView();
    } else if (3 == mode) {
        $('button.thumb').hide();
        $('button.twopg').show();
        this.reduce = this.quantizeReduce(this.reduce, this.reductionFactors);
        this.prepareThumbnailView();
    } else {
        // $$$ why don't we save autofit?
        // this.twoPage.autofit = null; // Take zoom level from other mode
        this.twoPageCalculateReductionFactors();
        this.reduce = this.quantizeReduce(this.reduce, this.twoPage.reductionFactors);
        $('button.thumb').show();
        $('button.twopg').hide();
        this.prepareTwoPageView();
        this.twoPageCenterView(0.5, 0.5); // $$$ TODO preserve center
    }

}

//prepareOnePageView()
//______________________________________________________________________________
BookReader.prototype.prepareOnePageView = function() {

    // var startLeaf = this.displayedIndices[0];
    var startLeaf = this.currentIndex();
        
    $('#BRcontainer').empty();
    $('#BRcontainer').css({
        overflowY: 'scroll',
        overflowX: 'auto'
    });
        
    $("#BRcontainer").append("<div id='BRpageview'></div>");
    
    // Attaches to first child - child must be present
    $('#BRcontainer').dragscrollable();
    this.bindGestures($('#BRcontainer'));

    // $$$ keep select enabled for now since disabling it breaks keyboard
    //     nav in FF 3.6 (https://bugs.edge.launchpad.net/bookreader/+bug/544666)
    // BookReader.util.disableSelect($('#BRpageview'));
    
    this.resizePageView();    
    
    this.jumpToIndex(startLeaf);
    this.displayedIndices = [];
    
    this.drawLeafsOnePage();
}

//prepareThumbnailView()
//______________________________________________________________________________
BookReader.prototype.prepareThumbnailView = function() {
    
    $('#BRcontainer').empty();
    $('#BRcontainer').css({
        overflowY: 'scroll',
        overflowX: 'auto'
    });
        
    $("#BRcontainer").append("<div id='BRpageview'></div>");
    
    $('#BRcontainer').dragscrollable();
    this.bindGestures($('#BRcontainer'));

    // $$$ keep select enabled for now since disabling it breaks keyboard
    //     nav in FF 3.6 (https://bugs.edge.launchpad.net/bookreader/+bug/544666)
    // BookReader.util.disableSelect($('#BRpageview'));
    
    this.thumbWidth = this.getThumbnailWidth(this.thumbColumns);
    this.reduce = this.getPageWidth(0)/this.thumbWidth;

    this.displayedRows = [];

    // Draw leafs with current index directly in view (no animating to the index)
    this.drawLeafsThumbnail( this.currentIndex() );
    
}

// prepareTwoPageView()
//______________________________________________________________________________
// Some decisions about two page view:
//
// Both pages will be displayed at the same height, even if they were different physical/scanned
// sizes.  This simplifies the animation (from a design as well as technical standpoint).  We
// examine the page aspect ratios (in calculateSpreadSize) and use the page with the most "normal"
// aspect ratio to determine the height.
//
// The two page view div is resized to keep the middle of the book in the middle of the div
// even as the page sizes change.  To e.g. keep the middle of the book in the middle of the BRcontent
// div requires adjusting the offset of BRtwpageview and/or scrolling in BRcontent.
BookReader.prototype.prepareTwoPageView = function(centerPercentageX, centerPercentageY) {
    $('#BRcontainer').empty();
    $('#BRcontainer').css('overflow', 'auto');
        
    // We want to display two facing pages.  We may be missing
    // one side of the spread because it is the first/last leaf,
    // foldouts, missing pages, etc

    //var targetLeaf = this.displayedIndices[0];
    var targetLeaf = this.firstIndex;

    if (targetLeaf < this.firstDisplayableIndex()) {
        targetLeaf = this.firstDisplayableIndex();
    }
    
    if (targetLeaf > this.lastDisplayableIndex()) {
        targetLeaf = this.lastDisplayableIndex();
    }
    
    //this.twoPage.currentIndexL = null;
    //this.twoPage.currentIndexR = null;
    //this.pruneUnusedImgs();
    
    var currentSpreadIndices = this.getSpreadIndices(targetLeaf);
    this.twoPage.currentIndexL = currentSpreadIndices[0];
    this.twoPage.currentIndexR = currentSpreadIndices[1];
    this.firstIndex = this.twoPage.currentIndexL;
    
    this.calculateSpreadSize(); //sets twoPage.width, twoPage.height and others

    this.pruneUnusedImgs();
    this.prefetch(); // Preload images or reload if scaling has changed

    //console.dir(this.twoPage);
    
    // Add the two page view
    // $$$ Can we get everything set up and then append?
    $('#BRcontainer').append('<div id="BRtwopageview"></div>');
    
    // Attaches to first child, so must come after we add the page view
    $('#BRcontainer').dragscrollable();
    this.bindGestures($('#BRcontainer'));

    // $$$ calculate first then set
    $('#BRtwopageview').css( {
        height: this.twoPage.totalHeight + 'px',
        width: this.twoPage.totalWidth + 'px',
        position: 'absolute'
        });
        
    // If there will not be scrollbars (e.g. when zooming out) we center the book
    // since otherwise the book will be stuck off-center
    if (this.twoPage.totalWidth < $('#BRcontainer').attr('clientWidth')) {
        centerPercentageX = 0.5;
    }
    if (this.twoPage.totalHeight < $('#BRcontainer').attr('clientHeight')) {
        centerPercentageY = 0.5;
    }
        
    this.twoPageCenterView(centerPercentageX, centerPercentageY);
    
    this.twoPage.coverDiv = document.createElement('div');
    $(this.twoPage.coverDiv).attr('id', 'BRbookcover').css({
        width:  this.twoPage.bookCoverDivWidth + 'px',
        height: this.twoPage.bookCoverDivHeight+'px',
        visibility: 'visible',
    }).appendTo('#BRtwopageview');
    
    this.leafEdgeR = document.createElement('div');
    this.leafEdgeR.className = 'BRleafEdgeR';
    $(this.leafEdgeR).css({
        width: this.twoPage.leafEdgeWidthR + 'px',
        height: this.twoPage.height + 'px',
        left: this.twoPage.gutter+this.twoPage.scaledWR+'px',
        top: this.twoPage.bookCoverDivTop+this.twoPage.coverInternalPadding+'px'
    }).appendTo('#BRtwopageview');
    
    this.leafEdgeL = document.createElement('div');
    this.leafEdgeL.className = 'BRleafEdgeL';
    $(this.leafEdgeL).css({
        width: this.twoPage.leafEdgeWidthL + 'px',
        height: this.twoPage.height + 'px',
        left: this.twoPage.bookCoverDivLeft+this.twoPage.coverInternalPadding+'px',
        top: this.twoPage.bookCoverDivTop+this.twoPage.coverInternalPadding+'px'
    }).appendTo('#BRtwopageview');

    div = document.createElement('div');
    $(div).attr('id', 'BRbookspine').css({
        width:           this.twoPage.bookSpineDivWidth+'px',
        height:          this.twoPage.bookSpineDivHeight+'px',
        left:            this.twoPage.bookSpineDivLeft+'px',
        top:             this.twoPage.bookSpineDivTop+'px'
    }).appendTo('#BRtwopageview');
    
    var self = this; // for closure
    
    /* Flip areas no longer used
    this.twoPage.leftFlipArea = document.createElement('div');
    this.twoPage.leftFlipArea.className = 'BRfliparea';
    $(this.twoPage.leftFlipArea).attr('id', 'BRleftflip').css({
        border: '0',
        width:  this.twoPageFlipAreaWidth() + 'px',
        height: this.twoPageFlipAreaHeight() + 'px',
        position: 'absolute',
        left:   this.twoPageLeftFlipAreaLeft() + 'px',
        top:    this.twoPageFlipAreaTop() + 'px',
        cursor: 'w-resize',
        zIndex: 100
    }).click(function(e) {
        self.left();
    }).bind('mousedown', function(e) {
        e.preventDefault();
    }).appendTo('#BRtwopageview');
    
    this.twoPage.rightFlipArea = document.createElement('div');
    this.twoPage.rightFlipArea.className = 'BRfliparea';
    $(this.twoPage.rightFlipArea).attr('id', 'BRrightflip').css({
        border: '0',
        width:  this.twoPageFlipAreaWidth() + 'px',
        height: this.twoPageFlipAreaHeight() + 'px',
        position: 'absolute',
        left:   this.twoPageRightFlipAreaLeft() + 'px',
        top:    this.twoPageFlipAreaTop() + 'px',
        cursor: 'e-resize',
        zIndex: 100
    }).click(function(e) {
        self.right();
    }).bind('mousedown', function(e) {
        e.preventDefault();
    }).appendTo('#BRtwopageview');
    */
    
    this.prepareTwoPagePopUp();
    
    this.displayedIndices = [];
    
    //this.indicesToDisplay=[firstLeaf, firstLeaf+1];
    //console.log('indicesToDisplay: ' + this.indicesToDisplay[0] + ' ' + this.indicesToDisplay[1]);
    
    this.drawLeafsTwoPage();
    this.updateToolbarZoom(this.reduce);
    
    this.prefetch();

    this.removeSearchHilites();
    this.updateSearchHilites();

}

// prepareTwoPagePopUp()
//
// This function prepares the "View Page n" popup that shows while the mouse is
// over the left/right "stack of sheets" edges.  It also binds the mouse
// events for these divs.
//______________________________________________________________________________
BookReader.prototype.prepareTwoPagePopUp = function() {

    this.twoPagePopUp = document.createElement('div');
    this.twoPagePopUp.className = 'BRtwoPagePopUp';
    $(this.twoPagePopUp).css({
        zIndex: '1000'
    }).appendTo('#BRcontainer');
    $(this.twoPagePopUp).hide();
    
    $(this.leafEdgeL).add(this.leafEdgeR).bind('mouseenter', this, function(e) {
        $(e.data.twoPagePopUp).show();
    });

    $(this.leafEdgeL).add(this.leafEdgeR).bind('mouseleave', this, function(e) {
        $(e.data.twoPagePopUp).hide();
    });

    $(this.leafEdgeL).bind('click', this, function(e) { 
        e.data.autoStop();
        e.data.ttsStop();
        var jumpIndex = e.data.jumpIndexForLeftEdgePageX(e.pageX);
        e.data.jumpToIndex(jumpIndex);
    });

    $(this.leafEdgeR).bind('click', this, function(e) { 
        e.data.autoStop();
        e.data.ttsStop();
        var jumpIndex = e.data.jumpIndexForRightEdgePageX(e.pageX);
        e.data.jumpToIndex(jumpIndex);    
    });

    $(this.leafEdgeR).bind('mousemove', this, function(e) {

        var jumpIndex = e.data.jumpIndexForRightEdgePageX(e.pageX);
        $(e.data.twoPagePopUp).text('View ' + e.data.getPageName(jumpIndex));
        
        // $$$ TODO: Make sure popup is positioned so that it is in view
        // (https://bugs.edge.launchpad.net/gnubook/+bug/327456)        
        $(e.data.twoPagePopUp).css({
            left: e.pageX- $('#BRcontainer').offset().left + $('#BRcontainer').scrollLeft() - 100 + 'px',
            top: e.pageY - $('#BRcontainer').offset().top + $('#BRcontainer').scrollTop() + 'px'
        });
    });

    $(this.leafEdgeL).bind('mousemove', this, function(e) {
    
        var jumpIndex = e.data.jumpIndexForLeftEdgePageX(e.pageX);
        $(e.data.twoPagePopUp).text('View '+ e.data.getPageName(jumpIndex));

        // $$$ TODO: Make sure popup is positioned so that it is in view
        //           (https://bugs.edge.launchpad.net/gnubook/+bug/327456)        
        $(e.data.twoPagePopUp).css({
            left: e.pageX - $('#BRcontainer').offset().left + $('#BRcontainer').scrollLeft() - $(e.data.twoPagePopUp).width() + 100 + 'px',
            top: e.pageY-$('#BRcontainer').offset().top + $('#BRcontainer').scrollTop() + 'px'
        });
    });
}

// calculateSpreadSize()
//______________________________________________________________________________
// Calculates 2-page spread dimensions based on this.twoPage.currentIndexL and
// this.twoPage.currentIndexR
// This function sets this.twoPage.height, twoPage.width

BookReader.prototype.calculateSpreadSize = function() {

    var firstIndex  = this.twoPage.currentIndexL;
    var secondIndex = this.twoPage.currentIndexR;
    //console.log('first page is ' + firstIndex);

    // Calculate page sizes and total leaf width
    var spreadSize;
    if ( this.twoPage.autofit) {    
        spreadSize = this.getIdealSpreadSize(firstIndex, secondIndex);
    } else {
        // set based on reduction factor
        spreadSize = this.getSpreadSizeFromReduce(firstIndex, secondIndex, this.reduce);
    }
    
    // Both pages together
    this.twoPage.height = spreadSize.height;
    this.twoPage.width = spreadSize.width;
    
    // Individual pages
    this.twoPage.scaledWL = this.getPageWidth2UP(firstIndex);
    this.twoPage.scaledWR = this.getPageWidth2UP(secondIndex);
    
    // Leaf edges
    this.twoPage.edgeWidth = spreadSize.totalLeafEdgeWidth; // The combined width of both edges
    this.twoPage.leafEdgeWidthL = this.leafEdgeWidth(this.twoPage.currentIndexL);
    this.twoPage.leafEdgeWidthR = this.twoPage.edgeWidth - this.twoPage.leafEdgeWidthL;
    
    
    // Book cover
    // The width of the book cover div.  The combined width of both pages, twice the width
    // of the book cover internal padding (2*10) and the page edges
    this.twoPage.bookCoverDivWidth = this.twoPageCoverWidth(this.twoPage.scaledWL + this.twoPage.scaledWR);
    // The height of the book cover div
    this.twoPage.bookCoverDivHeight = this.twoPage.height + 2 * this.twoPage.coverInternalPadding;
    
    
    // We calculate the total width and height for the div so that we can make the book
    // spine centered
    var leftGutterOffset = this.gutterOffsetForIndex(firstIndex);
    var leftWidthFromCenter = this.twoPage.scaledWL - leftGutterOffset + this.twoPage.leafEdgeWidthL;
    var rightWidthFromCenter = this.twoPage.scaledWR + leftGutterOffset + this.twoPage.leafEdgeWidthR;
    var largestWidthFromCenter = Math.max( leftWidthFromCenter, rightWidthFromCenter );
    this.twoPage.totalWidth = 2 * (largestWidthFromCenter + this.twoPage.coverInternalPadding + this.twoPage.coverExternalPadding);
    this.twoPage.totalHeight = this.twoPage.height + 2 * (this.twoPage.coverInternalPadding + this.twoPage.coverExternalPadding);
        
    // We want to minimize the unused space in two-up mode (maximize the amount of page
    // shown).  We give width to the leaf edges and these widths change (though the sum
    // of the two remains constant) as we flip through the book.  With the book
    // cover centered and fixed in the BRcontainer div the page images will meet
    // at the "gutter" which is generally offset from the center.
    this.twoPage.middle = this.twoPage.totalWidth >> 1;
    this.twoPage.gutter = this.twoPage.middle + this.gutterOffsetForIndex(firstIndex);
    
    // The left edge of the book cover moves depending on the width of the pages
    // $$$ change to getter
    this.twoPage.bookCoverDivLeft = this.twoPage.gutter - this.twoPage.scaledWL - this.twoPage.leafEdgeWidthL - this.twoPage.coverInternalPadding;
    // The top edge of the book cover stays a fixed distance from the top
    this.twoPage.bookCoverDivTop = this.twoPage.coverExternalPadding;

    // Book spine
    this.twoPage.bookSpineDivHeight = this.twoPage.height + 2*this.twoPage.coverInternalPadding;
    this.twoPage.bookSpineDivLeft = this.twoPage.middle - (this.twoPage.bookSpineDivWidth >> 1);
    this.twoPage.bookSpineDivTop = this.twoPage.bookCoverDivTop;


    this.reduce = spreadSize.reduce; // $$$ really set this here?
}

BookReader.prototype.getIdealSpreadSize = function(firstIndex, secondIndex) {
    var ideal = {};

    // We check which page is closest to a "normal" page and use that to set the height
    // for both pages.  This means that foldouts and other odd size pages will be displayed
    // smaller than the nominal zoom amount.
    var canon5Dratio = 1.5;
    
    var first = {
        height: this._getPageHeight(firstIndex),
        width: this._getPageWidth(firstIndex)
    }
    
    var second = {
        height: this._getPageHeight(secondIndex),
        width: this._getPageWidth(secondIndex)
    }
    
    var firstIndexRatio  = first.height / first.width;
    var secondIndexRatio = second.height / second.width;
    //console.log('firstIndexRatio = ' + firstIndexRatio + ' secondIndexRatio = ' + secondIndexRatio);

    var ratio;
    if (Math.abs(firstIndexRatio - canon5Dratio) < Math.abs(secondIndexRatio - canon5Dratio)) {
        ratio = firstIndexRatio;
        //console.log('using firstIndexRatio ' + ratio);
    } else {
        ratio = secondIndexRatio;
        //console.log('using secondIndexRatio ' + ratio);
    }

    var totalLeafEdgeWidth = parseInt(this.numLeafs * 0.1);
    var maxLeafEdgeWidth   = parseInt($('#BRcontainer').attr('clientWidth') * 0.1);
    ideal.totalLeafEdgeWidth     = Math.min(totalLeafEdgeWidth, maxLeafEdgeWidth);
    
    var widthOutsidePages = 2 * (this.twoPage.coverInternalPadding + this.twoPage.coverExternalPadding) + ideal.totalLeafEdgeWidth;
    var heightOutsidePages = 2* (this.twoPage.coverInternalPadding + this.twoPage.coverExternalPadding);
    
    ideal.width = ($('#BRcontainer').width() - widthOutsidePages) >> 1;
    ideal.width -= 10; // $$$ fudge factor
    ideal.height = $('#BRcontainer').height() - heightOutsidePages;
    ideal.height -= 20; // fudge factor
    //console.log('init idealWidth='+ideal.width+' idealHeight='+ideal.height + ' ratio='+ratio);

    if (ideal.height/ratio <= ideal.width) {
        //use height
        ideal.width = parseInt(ideal.height/ratio);
    } else {
        //use width
        ideal.height = parseInt(ideal.width*ratio);
    }
    
    // $$$ check this logic with large spreads
    ideal.reduce = ((first.height + second.height) / 2) / ideal.height;
    
    return ideal;
}

// getSpreadSizeFromReduce()
//______________________________________________________________________________
// Returns the spread size calculated from the reduction factor for the given pages
BookReader.prototype.getSpreadSizeFromReduce = function(firstIndex, secondIndex, reduce) {
    var spreadSize = {};
    // $$$ Scale this based on reduce?
    var totalLeafEdgeWidth = parseInt(this.numLeafs * 0.1);
    var maxLeafEdgeWidth   = parseInt($('#BRcontainer').attr('clientWidth') * 0.1); // $$$ Assumes leaf edge width constant at all zoom levels
    spreadSize.totalLeafEdgeWidth     = Math.min(totalLeafEdgeWidth, maxLeafEdgeWidth);

    // $$$ Possibly incorrect -- we should make height "dominant"
    var nativeWidth = this._getPageWidth(firstIndex) + this._getPageWidth(secondIndex);
    var nativeHeight = this._getPageHeight(firstIndex) + this._getPageHeight(secondIndex);
    spreadSize.height = parseInt( (nativeHeight / 2) / this.reduce );
    spreadSize.width = parseInt( (nativeWidth / 2) / this.reduce );
    spreadSize.reduce = reduce;
    
    return spreadSize;
}

// twoPageGetAutofitReduce()
//______________________________________________________________________________
// Returns the current ideal reduction factor
BookReader.prototype.twoPageGetAutofitReduce = function() {
    var spreadSize = this.getIdealSpreadSize(this.twoPage.currentIndexL, this.twoPage.currentIndexR);
    return spreadSize.reduce;
}

BookReader.prototype.onePageGetAutofitWidth = function() {
    var widthPadding = 20;
    return (this.getMedianPageSize().width + 0.0) / ($('#BRcontainer').attr('clientWidth') - widthPadding * 2);
}

BookReader.prototype.onePageGetAutofitHeight = function() {
    return (this.getMedianPageSize().height + 0.0) / ($('#BRcontainer').attr('clientHeight') - this.padding * 2); // make sure a little of adjacent pages show
}

// Returns where the top of the page with given index should be in one page view
BookReader.prototype.onePageGetPageTop = function(index)
{
    var i;
    var leafTop = 0;
    var leafLeft = 0;
    var h;
    for (i=0; i<index; i++) {
        h = parseInt(this._getPageHeight(i)/this.reduce); 
        leafTop += h + this.padding;
    }
    return leafTop;
}

BookReader.prototype.getMedianPageSize = function() {
    if (this._medianPageSize) {
        return this._medianPageSize;
    }
    
    // A little expensive but we just do it once
    var widths = [];
    var heights = [];
    for (var i = 0; i < this.numLeafs; i++) {
        widths.push(this.getPageWidth(i));
        heights.push(this.getPageHeight(i));
    }
    
    widths.sort();
    heights.sort();
    
    this._medianPageSize = { width: widths[parseInt(widths.length / 2)], height: heights[parseInt(heights.length / 2)] };
    return this._medianPageSize; 
}

// Update the reduction factors for 1up mode given the available width and height.  Recalculates
// the autofit reduction factors.
BookReader.prototype.onePageCalculateReductionFactors = function( width, height ) {
    this.onePage.reductionFactors = this.reductionFactors.concat(
        [ 
            { reduce: this.onePageGetAutofitWidth(), autofit: 'width' },
            { reduce: this.onePageGetAutofitHeight(), autofit: 'height'}
        ]);
    this.onePage.reductionFactors.sort(this._reduceSort);
}

BookReader.prototype.twoPageCalculateReductionFactors = function() {    
    this.twoPage.reductionFactors = this.reductionFactors.concat(
        [
            { reduce: this.getIdealSpreadSize( this.twoPage.currentIndexL, this.twoPage.currentIndexR ).reduce,
              autofit: 'auto' }
        ]);
    this.twoPage.reductionFactors.sort(this._reduceSort);
}

// twoPageSetCursor()
//______________________________________________________________________________
// Set the cursor for two page view
BookReader.prototype.twoPageSetCursor = function() {
    // console.log('setting cursor');
    if ( ($('#BRtwopageview').width() > $('#BRcontainer').attr('clientWidth')) ||
         ($('#BRtwopageview').height() > $('#BRcontainer').attr('clientHeight')) ) {
        $(this.prefetchedImgs[this.twoPage.currentIndexL]).css('cursor','move');
        $(this.prefetchedImgs[this.twoPage.currentIndexR]).css('cursor','move');
    } else {
        $(this.prefetchedImgs[this.twoPage.currentIndexL]).css('cursor','');
        $(this.prefetchedImgs[this.twoPage.currentIndexR]).css('cursor','');
    }
}

// currentIndex()
//______________________________________________________________________________
// Returns the currently active index.
BookReader.prototype.currentIndex = function() {
    // $$$ we should be cleaner with our idea of which index is active in 1up/2up
    if (this.mode == this.constMode1up || this.mode == this.constModeThumb) {
        return this.firstIndex; // $$$ TODO page in center of view would be better
    } else if (this.mode == this.constMode2up) {
        // Only allow indices that are actually present in book
        return BookReader.util.clamp(this.firstIndex, 0, this.numLeafs - 1);    
    } else {
        throw 'currentIndex called for unimplemented mode ' + this.mode;
    }
}

// setCurrentIndex(index)
//______________________________________________________________________________
// Sets the idea of current index without triggering other actions such as animation.
// Compare to jumpToIndex which animates to that index
BookReader.prototype.setCurrentIndex = function(index) {
    this.firstIndex = index;
}


// right()
//______________________________________________________________________________
// Flip the right page over onto the left
BookReader.prototype.right = function() {
    if ('rl' != this.pageProgression) {
        // LTR
        this.next();
    } else {
        // RTL
        this.prev();
    }
}

// rightmost()
//______________________________________________________________________________
// Flip to the rightmost page
BookReader.prototype.rightmost = function() {
    if ('rl' != this.pageProgression) {
        this.last();
    } else {
        this.first();
    }
}

// left()
//______________________________________________________________________________
// Flip the left page over onto the right.
BookReader.prototype.left = function() {
    if ('rl' != this.pageProgression) {
        // LTR
        this.prev();
    } else {
        // RTL
        this.next();
    }
}

// leftmost()
//______________________________________________________________________________
// Flip to the leftmost page
BookReader.prototype.leftmost = function() {
    if ('rl' != this.pageProgression) {
        this.first();
    } else {
        this.last();
    }
}

// next()
//______________________________________________________________________________
BookReader.prototype.next = function() {
    if (2 == this.mode) {
        this.autoStop();
        this.flipFwdToIndex(null);
    } else {
        if (this.firstIndex < this.lastDisplayableIndex()) {
            this.jumpToIndex(this.firstIndex+1);
        }
    }
}

// prev()
//______________________________________________________________________________
BookReader.prototype.prev = function() {
    if (2 == this.mode) {
        this.autoStop();
        this.flipBackToIndex(null);
    } else {
        if (this.firstIndex >= 1) {
            this.jumpToIndex(this.firstIndex-1);
        }    
    }
}

BookReader.prototype.first = function() {
    this.jumpToIndex(this.firstDisplayableIndex());
}

BookReader.prototype.last = function() {
    this.jumpToIndex(this.lastDisplayableIndex());
}

// scrollDown()
//______________________________________________________________________________
// Scrolls down one screen view
BookReader.prototype.scrollDown = function() {
    if ($.inArray(this.mode, [this.constMode1up, this.constModeThumb]) >= 0) {
        if ( this.mode == this.constMode1up && (this.reduce >= this.onePageGetAutofitHeight()) ) {
            // Whole pages are visible, scroll whole page only
            return this.next();
        }
    
        $('#BRcontainer').animate(
            { scrollTop: '+=' + this._scrollAmount() + 'px'},
            400, 'easeInOutExpo'
        );
        return true;
    } else {
        return false;
    }
}

// scrollUp()
//______________________________________________________________________________
// Scrolls up one screen view
BookReader.prototype.scrollUp = function() {
    if ($.inArray(this.mode, [this.constMode1up, this.constModeThumb]) >= 0) {
        if ( this.mode == this.constMode1up && (this.reduce >= this.onePageGetAutofitHeight()) ) {
            // Whole pages are visible, scroll whole page only
            return this.prev();
        }

        $('#BRcontainer').animate(
            { scrollTop: '-=' + this._scrollAmount() + 'px'},
            400, 'easeInOutExpo'
        );
        return true;
    } else {
        return false;
    }
}

// _scrollAmount()
//______________________________________________________________________________
// The amount to scroll vertically in integer pixels
BookReader.prototype._scrollAmount = function() {
    if (this.constMode1up == this.mode) {
        // Overlap by % of page size
        return parseInt($('#BRcontainer').attr('clientHeight') - this.getPageHeight(this.currentIndex()) / this.reduce * 0.03);
    }
    
    return parseInt(0.9 * $('#BRcontainer').attr('clientHeight'));
}


// flipBackToIndex()
//______________________________________________________________________________
// to flip back one spread, pass index=null
BookReader.prototype.flipBackToIndex = function(index) {
    
    if (1 == this.mode) return;

    var leftIndex = this.twoPage.currentIndexL;
    
    if (this.animating) return;

    if (null != this.leafEdgeTmp) {
        alert('error: leafEdgeTmp should be null!');
        return;
    }
    
    if (null == index) {
        index = leftIndex-2;
    }
    //if (index<0) return;
    
    this.willChangeToIndex(index);
    
    var previousIndices = this.getSpreadIndices(index);
    
    if (previousIndices[0] < this.firstDisplayableIndex() || previousIndices[1] < this.firstDisplayableIndex()) {
        return;
    }
    
    this.animating = true;
    
    if ('rl' != this.pageProgression) {
        // Assume LTR and we are going backward    
        this.prepareFlipLeftToRight(previousIndices[0], previousIndices[1]);        
        this.flipLeftToRight(previousIndices[0], previousIndices[1]);
    } else {
        // RTL and going backward
        var gutter = this.prepareFlipRightToLeft(previousIndices[0], previousIndices[1]);
        this.flipRightToLeft(previousIndices[0], previousIndices[1], gutter);
    }
}

// flipLeftToRight()
//______________________________________________________________________________
// Flips the page on the left towards the page on the right
BookReader.prototype.flipLeftToRight = function(newIndexL, newIndexR) {

    var leftLeaf = this.twoPage.currentIndexL;
    
    var oldLeafEdgeWidthL = this.leafEdgeWidth(this.twoPage.currentIndexL);
    var newLeafEdgeWidthL = this.leafEdgeWidth(newIndexL);    
    var leafEdgeTmpW = oldLeafEdgeWidthL - newLeafEdgeWidthL;
    
    var currWidthL   = this.getPageWidth2UP(leftLeaf);
    var newWidthL    = this.getPageWidth2UP(newIndexL);
    var newWidthR    = this.getPageWidth2UP(newIndexR);

    var top  = this.twoPageTop();
    var gutter = this.twoPage.middle + this.gutterOffsetForIndex(newIndexL);
    
    //console.log('leftEdgeTmpW ' + leafEdgeTmpW);
    //console.log('  gutter ' + gutter + ', scaledWL ' + scaledWL + ', newLeafEdgeWL ' + newLeafEdgeWidthL);
    
    //animation strategy:
    // 0. remove search highlight, if any.
    // 1. create a new div, called leafEdgeTmp to represent the leaf edge between the leftmost edge 
    //    of the left leaf and where the user clicked in the leaf edge.
    //    Note that if this function was triggered by left() and not a
    //    mouse click, the width of leafEdgeTmp is very small (zero px).
    // 2. animate both leafEdgeTmp to the gutter (without changing its width) and animate
    //    leftLeaf to width=0.
    // 3. When step 2 is finished, animate leafEdgeTmp to right-hand side of new right leaf
    //    (left=gutter+newWidthR) while also animating the new right leaf from width=0 to
    //    its new full width.
    // 4. After step 3 is finished, do the following:
    //      - remove leafEdgeTmp from the dom.
    //      - resize and move the right leaf edge (leafEdgeR) to left=gutter+newWidthR
    //          and width=twoPage.edgeWidth-newLeafEdgeWidthL.
    //      - resize and move the left leaf edge (leafEdgeL) to left=gutter-newWidthL-newLeafEdgeWidthL
    //          and width=newLeafEdgeWidthL.
    //      - resize the back cover (twoPage.coverDiv) to left=gutter-newWidthL-newLeafEdgeWidthL-10
    //          and width=newWidthL+newWidthR+twoPage.edgeWidth+20
    //      - move new left leaf (newIndexL) forward to zindex=2 so it can receive clicks.
    //      - remove old left and right leafs from the dom [pruneUnusedImgs()].
    //      - prefetch new adjacent leafs.
    //      - set up click handlers for both new left and right leafs.
    //      - redraw the search highlight.
    //      - update the pagenum box and the url.
    
    
    var leftEdgeTmpLeft = gutter - currWidthL - leafEdgeTmpW;

    this.leafEdgeTmp = document.createElement('div');
    this.leafEdgeTmp.className = 'BRleafEdgeTmp';
    $(this.leafEdgeTmp).css({
        width: leafEdgeTmpW + 'px',
        height: this.twoPage.height + 'px',
        left: leftEdgeTmpLeft + 'px',
        top: top+'px',
        zIndex:1000
    }).appendTo('#BRtwopageview');
    
    //$(this.leafEdgeL).css('width', newLeafEdgeWidthL+'px');
    $(this.leafEdgeL).css({
        width: newLeafEdgeWidthL+'px', 
        left: gutter-currWidthL-newLeafEdgeWidthL+'px'
    });   

    // Left gets the offset of the current left leaf from the document
    var left = $(this.prefetchedImgs[leftLeaf]).offset().left;
    // $$$ This seems very similar to the gutter.  May be able to consolidate the logic.
    var right = $('#BRtwopageview').attr('clientWidth')-left-$(this.prefetchedImgs[leftLeaf]).width()+$('#BRtwopageview').offset().left-2+'px';
    
    // We change the left leaf to right positioning
    // $$$ This causes animation glitches during resize.  See https://bugs.edge.launchpad.net/gnubook/+bug/328327
    $(this.prefetchedImgs[leftLeaf]).css({
        right: right,
        left: ''
    });

    $(this.leafEdgeTmp).animate({left: gutter}, this.flipSpeed, 'easeInSine');    
    //$(this.prefetchedImgs[leftLeaf]).animate({width: '0px'}, 'slow', 'easeInSine');
    
    var self = this;

    this.removeSearchHilites();

    //console.log('animating leafLeaf ' + leftLeaf + ' to 0px');
    $(this.prefetchedImgs[leftLeaf]).animate({width: '0px'}, self.flipSpeed, 'easeInSine', function() {
    
        //console.log('     and now leafEdgeTmp to left: gutter+newWidthR ' + (gutter + newWidthR));
        $(self.leafEdgeTmp).animate({left: gutter+newWidthR+'px'}, self.flipSpeed, 'easeOutSine');

        //console.log('  animating newIndexR ' + newIndexR + ' to ' + newWidthR + ' from ' + $(self.prefetchedImgs[newIndexR]).width());
        $(self.prefetchedImgs[newIndexR]).animate({width: newWidthR+'px'}, self.flipSpeed, 'easeOutSine', function() {
            $(self.prefetchedImgs[newIndexL]).css('zIndex', 2);
            
            $(self.leafEdgeR).css({
                // Moves the right leaf edge
                width: self.twoPage.edgeWidth-newLeafEdgeWidthL+'px',
                left:  gutter+newWidthR+'px'
            });

            $(self.leafEdgeL).css({
                // Moves and resizes the left leaf edge
                width: newLeafEdgeWidthL+'px',
                left:  gutter-newWidthL-newLeafEdgeWidthL+'px'
            });

            // Resizes the brown border div
            $(self.twoPage.coverDiv).css({
                width: self.twoPageCoverWidth(newWidthL+newWidthR)+'px',
                left: gutter-newWidthL-newLeafEdgeWidthL-self.twoPage.coverInternalPadding+'px'
            });
            
            $(self.leafEdgeTmp).remove();
            self.leafEdgeTmp = null;

            // $$$ TODO refactor with opposite direction flip
            
            self.twoPage.currentIndexL = newIndexL;
            self.twoPage.currentIndexR = newIndexR;
            self.twoPage.scaledWL = newWidthL;
            self.twoPage.scaledWR = newWidthR;
            self.twoPage.gutter = gutter;
            
            self.firstIndex = self.twoPage.currentIndexL;
            self.displayedIndices = [newIndexL, newIndexR];
            self.pruneUnusedImgs();
            self.prefetch();            
            self.animating = false;
            
            self.updateSearchHilites2UP();
            self.updatePageNumBox2UP();
            
            // self.twoPagePlaceFlipAreas(); // No longer used
            self.setMouseHandlers2UP();
            self.twoPageSetCursor();
            
            if (self.animationFinishedCallback) {
                self.animationFinishedCallback();
                self.animationFinishedCallback = null;
            }
        });
    });        
    
}

// flipFwdToIndex()
//______________________________________________________________________________
// Whether we flip left or right is dependent on the page progression
// to flip forward one spread, pass index=null
BookReader.prototype.flipFwdToIndex = function(index) {

    if (this.animating) return;
    
    if (null != this.leafEdgeTmp) {
        alert('error: leafEdgeTmp should be null!');
        return;
    }

    if (null == index) {
        index = this.twoPage.currentIndexR+2; // $$$ assumes indices are continuous
    }
    if (index > this.lastDisplayableIndex()) return;

    this.willChangeToIndex(index);

    this.animating = true;
    
    var nextIndices = this.getSpreadIndices(index);
    
    //console.log('flipfwd to indices ' + nextIndices[0] + ',' + nextIndices[1]);

    if ('rl' != this.pageProgression) {
        // We did not specify RTL
        var gutter = this.prepareFlipRightToLeft(nextIndices[0], nextIndices[1]);
        this.flipRightToLeft(nextIndices[0], nextIndices[1], gutter);
    } else {
        // RTL
        var gutter = this.prepareFlipLeftToRight(nextIndices[0], nextIndices[1]);
        this.flipLeftToRight(nextIndices[0], nextIndices[1]);
    }
}

/*
 * Put handlers here for when we will navigate to a new page
 */
BookReader.prototype.willChangeToIndex = function(index)
{
    // Update navbar position icon - leads page change animation
    this.updateNavIndex(index);

}

// flipRightToLeft(nextL, nextR, gutter)
// $$$ better not to have to pass gutter in
//______________________________________________________________________________
// Flip from left to right and show the nextL and nextR indices on those sides
BookReader.prototype.flipRightToLeft = function(newIndexL, newIndexR) {
    var oldLeafEdgeWidthL = this.leafEdgeWidth(this.twoPage.currentIndexL);
    var oldLeafEdgeWidthR = this.twoPage.edgeWidth-oldLeafEdgeWidthL;
    var newLeafEdgeWidthL = this.leafEdgeWidth(newIndexL);  
    var newLeafEdgeWidthR = this.twoPage.edgeWidth-newLeafEdgeWidthL;

    var leafEdgeTmpW = oldLeafEdgeWidthR - newLeafEdgeWidthR;

    var top = this.twoPageTop();
    var scaledW = this.getPageWidth2UP(this.twoPage.currentIndexR);

    var middle = this.twoPage.middle;
    var gutter = middle + this.gutterOffsetForIndex(newIndexL);
    
    this.leafEdgeTmp = document.createElement('div');
    this.leafEdgeTmp.className = 'BRleafEdgeTmp';
    $(this.leafEdgeTmp).css({
        width: leafEdgeTmpW + 'px',
        height: this.twoPage.height + 'px',
        left: gutter+scaledW+'px',
        top: top+'px',    
        zIndex:1000
    }).appendTo('#BRtwopageview');

    //var scaledWR = this.getPageWidth2UP(newIndexR); // $$$ should be current instead?
    //var scaledWL = this.getPageWidth2UP(newIndexL); // $$$ should be current instead?
    
    var currWidthL = this.getPageWidth2UP(this.twoPage.currentIndexL);
    var currWidthR = this.getPageWidth2UP(this.twoPage.currentIndexR);
    var newWidthL = this.getPageWidth2UP(newIndexL);
    var newWidthR = this.getPageWidth2UP(newIndexR);
    
    $(this.leafEdgeR).css({width: newLeafEdgeWidthR+'px', left: gutter+newWidthR+'px' });

    var self = this; // closure-tastic!

    var speed = this.flipSpeed;

    this.removeSearchHilites();
    
    $(this.leafEdgeTmp).animate({left: gutter}, speed, 'easeInSine');    
    $(this.prefetchedImgs[this.twoPage.currentIndexR]).animate({width: '0px'}, speed, 'easeInSine', function() {
        $(self.leafEdgeTmp).animate({left: gutter-newWidthL-leafEdgeTmpW+'px'}, speed, 'easeOutSine');    
        $(self.prefetchedImgs[newIndexL]).animate({width: newWidthL+'px'}, speed, 'easeOutSine', function() {
            $(self.prefetchedImgs[newIndexR]).css('zIndex', 2);
            
            $(self.leafEdgeL).css({
                width: newLeafEdgeWidthL+'px', 
                left: gutter-newWidthL-newLeafEdgeWidthL+'px'
            });
            
            // Resizes the book cover
            $(self.twoPage.coverDiv).css({
                width: self.twoPageCoverWidth(newWidthL+newWidthR)+'px',
                left: gutter - newWidthL - newLeafEdgeWidthL - self.twoPage.coverInternalPadding + 'px'
            });
            
            $(self.leafEdgeTmp).remove();
            self.leafEdgeTmp = null;
            
            self.twoPage.currentIndexL = newIndexL;
            self.twoPage.currentIndexR = newIndexR;
            self.twoPage.scaledWL = newWidthL;
            self.twoPage.scaledWR = newWidthR;
            self.twoPage.gutter = gutter;

            self.firstIndex = self.twoPage.currentIndexL;
            self.displayedIndices = [newIndexL, newIndexR];
            self.pruneUnusedImgs();
            self.prefetch();
            self.animating = false;


            self.updateSearchHilites2UP();
            self.updatePageNumBox2UP();
            
            // self.twoPagePlaceFlipAreas(); // No longer used
            self.setMouseHandlers2UP();     
            self.twoPageSetCursor();
            
            if (self.animationFinishedCallback) {
                self.animationFinishedCallback();
                self.animationFinishedCallback = null;
            }
        });
    });    
}

// setMouseHandlers2UP
//______________________________________________________________________________
BookReader.prototype.setMouseHandlers2UP = function() {
    this.setClickHandler2UP( this.prefetchedImgs[this.twoPage.currentIndexL],
        { self: this },
        function(e) {
            e.data.self.ttsStop();
            e.data.self.left();
            e.preventDefault();
        }
    );
        
    this.setClickHandler2UP( this.prefetchedImgs[this.twoPage.currentIndexR],
        { self: this },
        function(e) {
            e.data.self.ttsStop();
            e.data.self.right();
            e.preventDefault();
        }
    );
}

// prefetchImg()
//______________________________________________________________________________
BookReader.prototype.prefetchImg = function(index) {
    var pageURI = this._getPageURI(index);

    // Load image if not loaded or URI has changed (e.g. due to scaling)
    var loadImage = false;
    if (undefined == this.prefetchedImgs[index]) {
        //console.log('no image for ' + index);
        loadImage = true;
    } else if (pageURI != this.prefetchedImgs[index].uri) {
        //console.log('uri changed for ' + index);
        loadImage = true;
    }
    
    if (loadImage) {
        //console.log('prefetching ' + index);
        var img = document.createElement("img");
        img.className = 'BRpageimage';
        if (index < 0 || index > (this.numLeafs - 1) ) {
            // Facing page at beginning or end, or beyond
            $(img).css({
                'background-color': '#efefef'
            });
        }
        img.src = pageURI;
        img.uri = pageURI; // browser may rewrite src so we stash raw URI here
        this.prefetchedImgs[index] = img;
    }
}


// prepareFlipLeftToRight()
//
//______________________________________________________________________________
//
// Prepare to flip the left page towards the right.  This corresponds to moving
// backward when the page progression is left to right.
BookReader.prototype.prepareFlipLeftToRight = function(prevL, prevR) {

    //console.log('  preparing left->right for ' + prevL + ',' + prevR);

    this.prefetchImg(prevL);
    this.prefetchImg(prevR);
    
    var height  = this._getPageHeight(prevL); 
    var width   = this._getPageWidth(prevL);    
    var middle = this.twoPage.middle;
    var top  = this.twoPageTop();                
    var scaledW = this.twoPage.height*width/height; // $$$ assumes height of page is dominant

    // The gutter is the dividing line between the left and right pages.
    // It is offset from the middle to create the illusion of thickness to the pages
    var gutter = middle + this.gutterOffsetForIndex(prevL);
    
    //console.log('    gutter for ' + prevL + ' is ' + gutter);
    //console.log('    prevL.left: ' + (gutter - scaledW) + 'px');
    //console.log('    changing prevL ' + prevL + ' to left: ' + (gutter-scaledW) + ' width: ' + scaledW);
    
    leftCSS = {
        position: 'absolute',
        left: gutter-scaledW+'px',
        right: '', // clear right property
        top:    top+'px',
        height: this.twoPage.height,
        width:  scaledW+'px',
        borderRight: '1px solid black', // XXXmang check
        zIndex: 1
    }
    
    $(this.prefetchedImgs[prevL]).css(leftCSS);

    $('#BRtwopageview').append(this.prefetchedImgs[prevL]);

    //console.log('    changing prevR ' + prevR + ' to left: ' + gutter + ' width: 0');

    rightCSS = {
        position: 'absolute',
        left:   gutter+'px',
        right: '',
        top:    top+'px',
        height: this.twoPage.height,
        borderLeft: '1px solid black', // XXXmang check
        width:  '0',
        zIndex: 2
    }
    
    $(this.prefetchedImgs[prevR]).css(rightCSS);

    $('#BRtwopageview').append(this.prefetchedImgs[prevR]);
            
}

// $$$ mang we're adding an extra pixel in the middle.  See https://bugs.edge.launchpad.net/gnubook/+bug/411667
// prepareFlipRightToLeft()
//______________________________________________________________________________
BookReader.prototype.prepareFlipRightToLeft = function(nextL, nextR) {

    //console.log('  preparing left<-right for ' + nextL + ',' + nextR);

    // Prefetch images
    this.prefetchImg(nextL);
    this.prefetchImg(nextR);

    var height  = this._getPageHeight(nextR); 
    var width   = this._getPageWidth(nextR);    
    var middle = this.twoPage.middle;
    var top  = this.twoPageTop();               
    var scaledW = this.twoPage.height*width/height;

    var gutter = middle + this.gutterOffsetForIndex(nextL);
        
    //console.log(' prepareRTL changing nextR ' + nextR + ' to left: ' + gutter);
    $(this.prefetchedImgs[nextR]).css({
        position: 'absolute',
        left:   gutter+'px',
        top:    top+'px',
        height: this.twoPage.height,
        width:  scaledW+'px',
        zIndex: 1
    });

    $('#BRtwopageview').append(this.prefetchedImgs[nextR]);

    height  = this._getPageHeight(nextL); 
    width   = this._getPageWidth(nextL);      
    scaledW = this.twoPage.height*width/height;

    //console.log(' prepareRTL changing nextL ' + nextL + ' to right: ' + $('#BRcontainer').width()-gutter);
    $(this.prefetchedImgs[nextL]).css({
        position: 'absolute',
        right:   $('#BRtwopageview').attr('clientWidth')-gutter+'px',
        top:    top+'px',
        height: this.twoPage.height,
        width:  0+'px', // Start at 0 width, then grow to the left
        zIndex: 2
    });

    $('#BRtwopageview').append(this.prefetchedImgs[nextL]);    
            
}

// getNextLeafs() -- NOT RTL AWARE
//______________________________________________________________________________
// BookReader.prototype.getNextLeafs = function(o) {
//     //TODO: we might have two left or two right leafs in a row (damaged book)
//     //For now, assume that leafs are contiguous.
//     
//     //return [this.twoPage.currentIndexL+2, this.twoPage.currentIndexL+3];
//     o.L = this.twoPage.currentIndexL+2;
//     o.R = this.twoPage.currentIndexL+3;
// }

// getprevLeafs() -- NOT RTL AWARE
//______________________________________________________________________________
// BookReader.prototype.getPrevLeafs = function(o) {
//     //TODO: we might have two left or two right leafs in a row (damaged book)
//     //For now, assume that leafs are contiguous.
//     
//     //return [this.twoPage.currentIndexL-2, this.twoPage.currentIndexL-1];
//     o.L = this.twoPage.currentIndexL-2;
//     o.R = this.twoPage.currentIndexL-1;
// }

// pruneUnusedImgs()
//______________________________________________________________________________
BookReader.prototype.pruneUnusedImgs = function() {
    //console.log('current: ' + this.twoPage.currentIndexL + ' ' + this.twoPage.currentIndexR);
    for (var key in this.prefetchedImgs) {
        //console.log('key is ' + key);
        if ((key != this.twoPage.currentIndexL) && (key != this.twoPage.currentIndexR)) {
            //console.log('removing key '+ key);
            $(this.prefetchedImgs[key]).remove();
        }
        if ((key < this.twoPage.currentIndexL-4) || (key > this.twoPage.currentIndexR+4)) {
            //console.log('deleting key '+ key);
            delete this.prefetchedImgs[key];
        }
    }
}

// prefetch()
//______________________________________________________________________________
BookReader.prototype.prefetch = function() {

    // $$$ We should check here if the current indices have finished
    //     loading (with some timeout) before loading more page images
    //     See https://bugs.edge.launchpad.net/bookreader/+bug/511391

    // prefetch visible pages first
    this.prefetchImg(this.twoPage.currentIndexL);
    this.prefetchImg(this.twoPage.currentIndexR);
        
    var adjacentPagesToLoad = 3;
    
    var lowCurrent = Math.min(this.twoPage.currentIndexL, this.twoPage.currentIndexR);
    var highCurrent = Math.max(this.twoPage.currentIndexL, this.twoPage.currentIndexR);
        
    var start = Math.max(lowCurrent - adjacentPagesToLoad, 0);
    var end = Math.min(highCurrent + adjacentPagesToLoad, this.numLeafs - 1);
    
    // Load images spreading out from current
    for (var i = 1; i <= adjacentPagesToLoad; i++) {
        var goingDown = lowCurrent - i;
        if (goingDown >= start) {
            this.prefetchImg(goingDown);
        }
        var goingUp = highCurrent + i;
        if (goingUp <= end) {
            this.prefetchImg(goingUp);
        }
    }

    /*
    var lim = this.twoPage.currentIndexL-4;
    var i;
    lim = Math.max(lim, 0);
    for (i = lim; i < this.twoPage.currentIndexL; i++) {
        this.prefetchImg(i);
    }
    
    if (this.numLeafs > (this.twoPage.currentIndexR+1)) {
        lim = Math.min(this.twoPage.currentIndexR+4, this.numLeafs-1);
        for (i=this.twoPage.currentIndexR+1; i<=lim; i++) {
            this.prefetchImg(i);
        }
    }
    */
}

// getPageWidth2UP()
//______________________________________________________________________________
BookReader.prototype.getPageWidth2UP = function(index) {
    // We return the width based on the dominant height
    var height  = this._getPageHeight(index); 
    var width   = this._getPageWidth(index);    
    return Math.floor(this.twoPage.height*width/height); // $$$ we assume width is relative to current spread
}    

// search()
//______________________________________________________________________________
BookReader.prototype.search = function(term) {
    //console.log('search called with term=' + term);
    var url = 'http://'+this.server.replace(/:.+/, ''); //remove the port and userdir
    url    += '/~edward/inside_jsonp.php?item_id='+this.bookId;
    url    += '&doc='+this.subPrefix;   //TODO: test with subitem
    url    += '&path='+this.bookPath.replace(new RegExp('/'+this.subPrefix+'$'), ''); //remove subPrefix from end of path
    url    += '&q='+escape(term);
    //console.log('search url='+url);
    
    term = term.replace(/\//g, ' '); // strip slashes, since this goes in the url
    this.searchTerm = term;
    
    this.removeSearchResults();
    this.showProgressPopup();
    this.ttsAjax = $.ajax({url:url, dataType:'jsonp', jsonpCallback:'BRSearchCallback'});    
}

// BRSearchCallback()
//______________________________________________________________________________
// Unfortunately, we can't pass 'br.searchCallback' to our search service,
// because it can't handle the '.'
function BRSearchCallback(results) {    
    //console.log('got ' + results.matches.length + ' results');
    br.removeSearchResults();
    br.searchResults = results; 
    //console.log(br.searchResults);
    var i;    
    for (i=0; i<results.matches.length; i++) {        
        br.addSearchResult(results.matches[i].text, br.leafNumToIndex(results.matches[i].par[0].page));
    }
    br.updateSearchHilites();
    br.removeProgressPopup();
}


// updateSearchHilites()
//______________________________________________________________________________
BookReader.prototype.updateSearchHilites = function() {
    if (2 == this.mode) {
        this.updateSearchHilites2UP();
    } else {
        this.updateSearchHilites1UP();
    }
}

// showSearchHilites1UP()
//______________________________________________________________________________
BookReader.prototype.updateSearchHilites1UP = function() {
    var results = this.searchResults;
    if (null == results) return;
    var i, j;
    for (i=0; i<results.matches.length; i++) {
        //console.log(results.matches[i].par[0]);
        for (j=0; j<results.matches[i].par[0].boxes.length; j++) {
            var box = results.matches[i].par[0].boxes[j];
            var pageIndex = this.leafNumToIndex(box.page);
            if (jQuery.inArray(pageIndex, this.displayedIndices) >= 0) {
                if (null == box.div) {
                    //create a div for the search highlight, and stash it in the box object
                    box.div = document.createElement('div');
                    $(box.div).attr('className', 'BookReaderSearchHilite').appendTo('#pagediv'+pageIndex);
                }
                $(box.div).css({
                    width:  (box.r-box.l)/this.reduce + 'px',
                    height: (box.b-box.t)/this.reduce + 'px',
                    left:   (box.l)/this.reduce + 'px',
                    top:    (box.t)/this.reduce +'px'
                });                
            } else {
                if (null != box.div) {
                    //console.log('removing search highlight div');
                    $(box.div).remove();
                    box.div=null;
                }                
            }
        }
    }
    
}


// twoPageGutter()
//______________________________________________________________________________
// Returns the position of the gutter (line between the page images)
BookReader.prototype.twoPageGutter = function() {
    return this.twoPage.middle + this.gutterOffsetForIndex(this.twoPage.currentIndexL);
}

// twoPageTop()
//______________________________________________________________________________
// Returns the offset for the top of the page images
BookReader.prototype.twoPageTop = function() {
    return this.twoPage.coverExternalPadding + this.twoPage.coverInternalPadding; // $$$ + border?
}

// twoPageCoverWidth()
//______________________________________________________________________________
// Returns the width of the cover div given the total page width
BookReader.prototype.twoPageCoverWidth = function(totalPageWidth) {
    return totalPageWidth + this.twoPage.edgeWidth + 2*this.twoPage.coverInternalPadding;
}

// twoPageGetViewCenter()
//______________________________________________________________________________
// Returns the percentage offset into twopageview div at the center of container div
// { percentageX: float, percentageY: float }
BookReader.prototype.twoPageGetViewCenter = function() {
    var center = {};

    var containerOffset = $('#BRcontainer').offset();
    var viewOffset = $('#BRtwopageview').offset();
    center.percentageX = (containerOffset.left - viewOffset.left + ($('#BRcontainer').attr('clientWidth') >> 1)) / this.twoPage.totalWidth;
    center.percentageY = (containerOffset.top - viewOffset.top + ($('#BRcontainer').attr('clientHeight') >> 1)) / this.twoPage.totalHeight;
    
    return center;
}

// twoPageCenterView(percentageX, percentageY)
//______________________________________________________________________________
// Centers the point given by percentage from left,top of twopageview
BookReader.prototype.twoPageCenterView = function(percentageX, percentageY) {
    if ('undefined' == typeof(percentageX)) {
        percentageX = 0.5;
    }
    if ('undefined' == typeof(percentageY)) {
        percentageY = 0.5;
    }

    var viewWidth = $('#BRtwopageview').width();
    var containerClientWidth = $('#BRcontainer').attr('clientWidth');
    var intoViewX = percentageX * viewWidth;
    
    var viewHeight = $('#BRtwopageview').height();
    var containerClientHeight = $('#BRcontainer').attr('clientHeight');
    var intoViewY = percentageY * viewHeight;
    
    if (viewWidth < containerClientWidth) {
        // Can fit width without scrollbars - center by adjusting offset
        $('#BRtwopageview').css('left', (containerClientWidth >> 1) - intoViewX + 'px');    
    } else {
        // Need to scroll to center
        $('#BRtwopageview').css('left', 0);
        $('#BRcontainer').scrollLeft(intoViewX - (containerClientWidth >> 1));
    }
    
    if (viewHeight < containerClientHeight) {
        // Fits with scrollbars - add offset
        $('#BRtwopageview').css('top', (containerClientHeight >> 1) - intoViewY + 'px');
    } else {
        $('#BRtwopageview').css('top', 0);
        $('#BRcontainer').scrollTop(intoViewY - (containerClientHeight >> 1));
    }
}

// twoPageFlipAreaHeight
//______________________________________________________________________________
// Returns the integer height of the click-to-flip areas at the edges of the book
BookReader.prototype.twoPageFlipAreaHeight = function() {
    return parseInt(this.twoPage.height);
}

// twoPageFlipAreaWidth
//______________________________________________________________________________
// Returns the integer width of the flip areas 
BookReader.prototype.twoPageFlipAreaWidth = function() {
    var max = 100; // $$$ TODO base on view width?
    var min = 10;
    
    var width = this.twoPage.width * 0.15;
    return parseInt(BookReader.util.clamp(width, min, max));
}

// twoPageFlipAreaTop
//______________________________________________________________________________
// Returns integer top offset for flip areas
BookReader.prototype.twoPageFlipAreaTop = function() {
    return parseInt(this.twoPage.bookCoverDivTop + this.twoPage.coverInternalPadding);
}

// twoPageLeftFlipAreaLeft
//______________________________________________________________________________
// Left offset for left flip area
BookReader.prototype.twoPageLeftFlipAreaLeft = function() {
    return parseInt(this.twoPage.gutter - this.twoPage.scaledWL);
}

// twoPageRightFlipAreaLeft
//______________________________________________________________________________
// Left offset for right flip area
BookReader.prototype.twoPageRightFlipAreaLeft = function() {
    return parseInt(this.twoPage.gutter + this.twoPage.scaledWR - this.twoPageFlipAreaWidth());
}

// twoPagePlaceFlipAreas
//______________________________________________________________________________
// Readjusts position of flip areas based on current layout
BookReader.prototype.twoPagePlaceFlipAreas = function() {
    // We don't set top since it shouldn't change relative to view
    $(this.twoPage.leftFlipArea).css({
        left: this.twoPageLeftFlipAreaLeft() + 'px',
        width: this.twoPageFlipAreaWidth() + 'px'
    });
    $(this.twoPage.rightFlipArea).css({
        left: this.twoPageRightFlipAreaLeft() + 'px',
        width: this.twoPageFlipAreaWidth() + 'px'
    });
}
    
// showSearchHilites2UPNew()
//______________________________________________________________________________
BookReader.prototype.updateSearchHilites2UP = function() {
<<<<<<< HEAD
    //console.log('updateSearchHilites2UP results = ' + this.searchResults); 
    var results = this.searchResults;
    if (null == results) return;
    var i, j;
    for (i=0; i<results.matches.length; i++) {
        //console.log(results.matches[i].par[0]);
        for (j=0; j<results.matches[i].par[0].boxes.length; j++) {
            var box = results.matches[i].par[0].boxes[j];
            var pageIndex = this.leafNumToIndex(box.page);
            if (jQuery.inArray(pageIndex, this.displayedIndices) >= 0) {
                if (null == box.div) {
                    //create a div for the search highlight, and stash it in the box object
                    box.div = document.createElement('div');
                    $(box.div).attr('className', 'BookReaderSearchHilite').css('zIndex', 3).appendTo('#BRtwopageview');
                    //console.log('appending new div');
                }
                this.setHilightCss2UP(box.div, pageIndex, box.l, box.r, box.t, box.b);
            } else {
                if (null != box.div) {
                    //console.log('removing search highlight div');
                    $(box.div).remove();
                    box.div=null;
                }                
            }
=======

    for (var key in this.searchResults) {
        key = parseInt(key, 10);
        if (jQuery.inArray(key, this.displayedIndices) >= 0) {
            var result = this.searchResults[key];
            if (null == result.div) {
                result.div = document.createElement('div');
                $(result.div).attr('className', 'BookReaderSearchHilite').css('zIndex', 3).appendTo('#BRtwopageview');
                //console.log('appending ' + key);
            }

            this.setHilightCss2UP(result.div, key, result.l, result.r, result.t, result.b);

        } else {
            //console.log(key + ' not displayed');
            if (null != this.searchResults[key].div) {
                //console.log('removing ' + key);
                $(this.searchResults[key].div).remove();
            }
            this.searchResults[key].div=null;
>>>>>>> 8e2a744e
        }
    }
    
}

// setHilightCss2UP()
//______________________________________________________________________________
//position calculation shared between search and text-to-speech functions
BookReader.prototype.setHilightCss2UP = function(div, index, left, right, top, bottom) {

    // We calculate the reduction factor for the specific page because it can be different
    // for each page in the spread
    var height = this._getPageHeight(index);
    var width  = this._getPageWidth(index)
    var reduce = this.twoPage.height/height;
    var scaledW = parseInt(width*reduce);
    
    var gutter = this.twoPageGutter();
    var pageL;
    if ('L' == this.getPageSide(index)) {
        pageL = gutter-scaledW;
    } else {
        pageL = gutter;
    }
    var pageT  = this.twoPageTop();
    
    $(div).css({
        width:  (right-left)*reduce + 'px',
        height: (bottom-top)*reduce + 'px',
        left:   pageL+left*reduce + 'px',
        top:    pageT+top*reduce +'px'
    });
}

// setHilightCss2UP()
//______________________________________________________________________________
//position calculation shared between search and text-to-speech functions
BookReader.prototype.setHilightCss2UP = function(div, index, left, right, top, bottom) {

    // We calculate the reduction factor for the specific page because it can be different
    // for each page in the spread
    var height = this._getPageHeight(index);
    var width  = this._getPageWidth(index)
    var reduce = this.twoPage.height/height;
    var scaledW = parseInt(width*reduce);
    
    var gutter = this.twoPageGutter();
    var pageL;
    if ('L' == this.getPageSide(index)) {
        pageL = gutter-scaledW;
    } else {
        pageL = gutter;
    }
    var pageT  = this.twoPageTop();
    
    $(div).css({
        width:  (right-left)*reduce + 'px',
        height: (bottom-top)*reduce + 'px',
        left:   pageL+left*reduce + 'px',
        top:    pageT+top*reduce +'px'
    });
}

// removeSearchHilites()
//______________________________________________________________________________
BookReader.prototype.removeSearchHilites = function() {
    var results = this.searchResults;
    if (null == results) return;
    var i, j;
    for (i=0; i<results.matches.length; i++) {
        for (j=0; j<results.matches[i].par[0].boxes.length; j++) {
            var box = results.matches[i].par[0].boxes[j];
            if (null != box.div) {
                $(box.div).remove();
                box.div=null;                
            }
        }
    }    
}


// printPage
//______________________________________________________________________________
BookReader.prototype.printPage = function() {
    window.open(this.getPrintURI(), 'printpage', 'width=400, height=500, resizable=yes, scrollbars=no, toolbar=no, location=no');
}

// Get print URI from current indices and mode
BookReader.prototype.getPrintURI = function() {
    var indexToPrint;
    if (this.constMode2up == this.mode) {
        indexToPrint = this.twoPage.currentIndexL;        
    } else {
        indexToPrint = this.firstIndex; // $$$ the index in the middle of the viewport would make more sense
    }
    
    var options = 'id=' + this.subPrefix + '&server=' + this.server + '&zip=' + this.zip
        + '&format=' + this.imageFormat + '&file=' + this._getPageFile(indexToPrint)
        + '&width=' + this._getPageWidth(indexToPrint) + '&height=' + this._getPageHeight(indexToPrint);
   
    if (this.constMode2up == this.mode) {
        options += '&file2=' + this._getPageFile(this.twoPage.currentIndexR) + '&width2=' + this._getPageWidth(this.twoPage.currentIndexR);
        options += '&height2=' + this._getPageHeight(this.twoPage.currentIndexR);
        options += '&title=' + encodeURIComponent(this.shortTitle(50) + ' - Pages ' + this.getPageNum(this.twoPage.currentIndexL) + ', ' + this.getPageNum(this.twoPage.currentIndexR));
    } else {
        options += '&title=' + encodeURIComponent(this.shortTitle(50) + ' - Page ' + this.getPageNum(indexToPrint));
    }

    return '/bookreader/print.php?' + options;
}

/* iframe implementation
BookReader.prototype.getPrintFrameContent = function(index) {    
    // We fit the image based on an assumed A4 aspect ratio.  A4 is a bit taller aspect than
    // 8.5x11 so we should end up not overflowing on either paper size.
    var paperAspect = 8.5 / 11;
    var imageAspect = this._getPageWidth(index) / this._getPageHeight(index);
    
    var rotate = 0;
    
    // Rotate if possible and appropriate, to get larger image size on printed page
    if (this.canRotatePage(index)) {
        if (imageAspect > 1 && imageAspect > paperAspect) {
            // more wide than square, and more wide than paper
            rotate = 90;
            imageAspect = 1/imageAspect;
        }
    }
    
    var fitAttrs;
    if (imageAspect > paperAspect) {
        // wider than paper, fit width
        fitAttrs = 'width="95%"';
    } else {
        // taller than paper, fit height
        fitAttrs = 'height="95%"';
    }

    var imageURL = this._getPageURI(index, 1, rotate);
    var iframeStr = '<html style="padding: 0; border: 0; margin: 0"><head><title>' + this.bookTitle + '</title></head><body style="padding: 0; border:0; margin: 0">';
    iframeStr += '<div style="text-align: center; width: 99%; height: 99%; overflow: hidden;">';
    iframeStr +=   '<img src="' + imageURL + '" ' + fitAttrs + ' />';
    iframeStr += '</div>';
    iframeStr += '</body></html>';
    
    return iframeStr;
}

BookReader.prototype.updatePrintFrame = function(delta) {
    var newIndex = this.indexToPrint + delta;
    newIndex = BookReader.util.clamp(newIndex, 0, this.numLeafs - 1);
    if (newIndex == this.indexToPrint) {
        return;
    }
    this.indexToPrint = newIndex;
    var doc = BookReader.util.getIFrameDocument($('#printFrame')[0]);
    $('body', doc).html(this.getPrintFrameContent(this.indexToPrint));
}
*/

// showEmbedCode()
//______________________________________________________________________________
BookReader.prototype.showEmbedCode = function() {
    if (null != this.embedPopup) { // check if already showing
        return;
    }
    this.autoStop();
    this.ttsStop();

    this.embedPopup = document.createElement("div");
    $(this.embedPopup).css({
        position: 'absolute',
        top:      ($('#BRcontainer').attr('clientHeight')-250)/2 + 'px',
        left:     ($('#BRcontainer').attr('clientWidth')-400)/2 + 'px',
        width:    '400px',
        height:    '250px',
        padding:  '0',
        fontSize: '12px',
        color:    '#333',
        zIndex:   300,
        border: '10px solid #615132',
        backgroundColor: "#fff",
        MozBorderRadius: '8px',
        MozBoxShadow: '0 0 6px #000',
        WebkitBorderRadius: '8px',
        WebkitBoxShadow: '0 0 6px #000'
    }).appendTo('#BookReader');

    htmlStr =  '<h3 style="background:#615132;padding:10px;margin:0 0 10px;color:#fff;">Embed Bookreader</h3>';
    htmlStr += '<p style="padding:10px;line-height:18px;">The bookreader uses iframes for embedding. It will not work on web hosts that block iframes. The embed feature has been tested on blogspot.com blogs as well as self-hosted Wordpress blogs. This feature will NOT work on wordpress.com blogs.</p>';
    htmlStr += '<textarea rows="2" cols="40" style="margin-left:10px;width:368px;height:40px;color:#333;font-size:12px;border:2px inset #ccc;background:#efefef;padding:2px;-webkit-border-radius:4px;-moz-border-radius:4px;border-radius:4px;">' + this.getEmbedCode() + '</textarea>';
    htmlStr += '<a href="javascript:;" class="popOff" onclick="$(this.parentNode).remove();$(\'.coverUp\').hide();return false" style="color:#999;"><span>Close</span></a>';

    this.embedPopup.innerHTML = htmlStr;
    $('#BookReader').append('<div class="coverUp" style="position:absolute;z-index:299;width:100%;height:100%;background:#000;opacity:.4;filter:alpha(opacity=40);" onclick="$(\'.popped\').hide();$(this).hide();"></div>');
    $(this.embedPopup).find('textarea').click(function() {
        this.select();
    })
    $(this.embedPopup).addClass("popped");
}

// showBookmarkCode()
//______________________________________________________________________________
BookReader.prototype.showBookmarkCode = function() {
    this.bookmarkPopup = document.createElement("div");
    $(this.bookmarkPopup).css({
        position: 'absolute',
        top:      ($('#BRcontainer').attr('clientHeight')-250)/2 + 'px',
        left:     ($('#BRcontainer').attr('clientWidth')-400)/2 + 'px',
        width:    '400px',
        height:    '250px',
        padding:  '0',
        fontSize: '12px',
        color:    '#333',
        zIndex:   300,
        border: '10px solid #615132',
        backgroundColor: "#fff",
        MozBorderRadius: '8px',
        MozBoxShadow: '0 0 6px #000',
        WebkitBorderRadius: '8px',
        WebkitBoxShadow: '0 0 6px #000'
    }).appendTo('#BookReader');

    htmlStr =  '<h3 style="background:#615132;padding:10px;margin:0 0 10px;color:#fff;">Add a bookmark</h3>';
    htmlStr += '<p style="padding:10px;line-height:18px;">You can add a bookmark to any page in any book. If you elect to make your bookmark public, other readers will be able to see it. <em>You must be logged in to your <a href="">Open Library account</a> to add bookmarks.</em></p>';
    htmlStr += '<form name="bookmark" id="bookmark" style="line-height:20px;margin-left:10px;"><label style="padding-bottom"10px;><input type="radio" name="privacy" id="p2" disabled="disabled" checked="checked"/> Make this bookmark public.</label><br/><label style="padding-bottom:10px;"><input type="radio" name="privacy" id="p1" disabled="disabled"/> Keep this bookmark private.</label><br/><br/><button type="submit" style="font-size:20px;" disabled="disabled">Add a bookmark</button></form>';
    htmlStr += '<a href="javascript:;" class="popOff" onclick="$(this.parentNode).remove();$(\'.coverUp\').hide();return false;" style="color:#999;"><span>Close</span></a>';

    this.bookmarkPopup.innerHTML = htmlStr;
    $('#BookReader').append('<div class="coverUp" style="position:absolute;z-index:299;width:100%;height:100%;background:#000;opacity:.4;filter:alpha(opacity=40);" onclick="$(\'.popped\').hide();$(this).hide();"></div>');
    $(this.bookmarkPopup).find('textarea').click(function() {
        this.select();
    })
    $(this.bookmarkPopup).addClass("popped");
}


// autoToggle()
//______________________________________________________________________________
BookReader.prototype.autoToggle = function() {

    var bComingFrom1up = false;
    if (2 != this.mode) {
        bComingFrom1up = true;
        this.switchMode(2);
    }
    
    // Change to autofit if book is too large
    if (this.reduce < this.twoPageGetAutofitReduce()) {
        this.zoom2up('auto');
    }

    var self = this;
    if (null == this.autoTimer) {
        this.flipSpeed = 2000;
        
        // $$$ Draw events currently cause layout problems when they occur during animation.
        //     There is a specific problem when changing from 1-up immediately to autoplay in RTL so
        //     we workaround for now by not triggering immediate animation in that case.
        //     See https://bugs.launchpad.net/gnubook/+bug/328327
        if (('rl' == this.pageProgression) && bComingFrom1up) {
            // don't flip immediately -- wait until timer fires
        } else {
            // flip immediately
            this.flipFwdToIndex();        
        }

        $('#BRtoolbar .play').hide();
        $('#BRtoolbar .pause').show();
        this.autoTimer=setInterval(function(){
            if (self.animating) {return;}
            
            if (Math.max(self.twoPage.currentIndexL, self.twoPage.currentIndexR) >= self.lastDisplayableIndex()) {
                self.flipBackToIndex(1); // $$$ really what we want?
            } else {            
                self.flipFwdToIndex();
            }
        },5000);
    } else {
        this.autoStop();
    }
}

// autoStop()
//______________________________________________________________________________
// Stop autoplay mode, allowing animations to finish
BookReader.prototype.autoStop = function() {
    if (null != this.autoTimer) {
        clearInterval(this.autoTimer);
        this.flipSpeed = 'fast';
        $('#BRtoolbar .pause').hide();
        $('#BRtoolbar .play').show();
        this.autoTimer = null;
    }
}

// stopFlipAnimations
//______________________________________________________________________________
// Immediately stop flip animations.  Callbacks are triggered.
BookReader.prototype.stopFlipAnimations = function() {

    this.autoStop(); // Clear timers

    // Stop animation, clear queue, trigger callbacks
    if (this.leafEdgeTmp) {
        $(this.leafEdgeTmp).stop(false, true);
    }
    jQuery.each(this.prefetchedImgs, function() {
        $(this).stop(false, true);
        });

    // And again since animations also queued in callbacks
    if (this.leafEdgeTmp) {
        $(this.leafEdgeTmp).stop(false, true);
    }
    jQuery.each(this.prefetchedImgs, function() {
        $(this).stop(false, true);
        });
   
}

// keyboardNavigationIsDisabled(event)
//   - returns true if keyboard navigation should be disabled for the event
//______________________________________________________________________________
BookReader.prototype.keyboardNavigationIsDisabled = function(event) {
    if (event.target.tagName == "INPUT") {
        return true;
    }   
    return false;
}

// gutterOffsetForIndex
//______________________________________________________________________________
//
// Returns the gutter offset for the spread containing the given index.
// This function supports RTL
BookReader.prototype.gutterOffsetForIndex = function(pindex) {

    // To find the offset of the gutter from the middle we calculate our percentage distance
    // through the book (0..1), remap to (-0.5..0.5) and multiply by the total page edge width
    var offset = parseInt(((pindex / this.numLeafs) - 0.5) * this.twoPage.edgeWidth);
    
    // But then again for RTL it's the opposite
    if ('rl' == this.pageProgression) {
        offset = -offset;
    }
    
    return offset;
}

// leafEdgeWidth
//______________________________________________________________________________
// Returns the width of the leaf edge div for the page with index given
BookReader.prototype.leafEdgeWidth = function(pindex) {
    // $$$ could there be single pixel rounding errors for L vs R?
    if ((this.getPageSide(pindex) == 'L') && (this.pageProgression != 'rl')) {
        return parseInt( (pindex/this.numLeafs) * this.twoPage.edgeWidth + 0.5);
    } else {
        return parseInt( (1 - pindex/this.numLeafs) * this.twoPage.edgeWidth + 0.5);
    }
}

// jumpIndexForLeftEdgePageX
//______________________________________________________________________________
// Returns the target jump leaf given a page coordinate (inside the left page edge div)
BookReader.prototype.jumpIndexForLeftEdgePageX = function(pageX) {
    if ('rl' != this.pageProgression) {
        // LTR - flipping backward
        var jumpIndex = this.twoPage.currentIndexL - ($(this.leafEdgeL).offset().left + $(this.leafEdgeL).width() - pageX) * 10;

        // browser may have resized the div due to font size change -- see https://bugs.launchpad.net/gnubook/+bug/333570        
        jumpIndex = BookReader.util.clamp(Math.round(jumpIndex), this.firstDisplayableIndex(), this.twoPage.currentIndexL - 2);
        return jumpIndex;

    } else {
        var jumpIndex = this.twoPage.currentIndexL + ($(this.leafEdgeL).offset().left + $(this.leafEdgeL).width() - pageX) * 10;
        jumpIndex = BookReader.util.clamp(Math.round(jumpIndex), this.twoPage.currentIndexL + 2, this.lastDisplayableIndex());
        return jumpIndex;
    }
}

// jumpIndexForRightEdgePageX
//______________________________________________________________________________
// Returns the target jump leaf given a page coordinate (inside the right page edge div)
BookReader.prototype.jumpIndexForRightEdgePageX = function(pageX) {
    if ('rl' != this.pageProgression) {
        // LTR
        var jumpIndex = this.twoPage.currentIndexR + (pageX - $(this.leafEdgeR).offset().left) * 10;
        jumpIndex = BookReader.util.clamp(Math.round(jumpIndex), this.twoPage.currentIndexR + 2, this.lastDisplayableIndex());
        return jumpIndex;
    } else {
        var jumpIndex = this.twoPage.currentIndexR - (pageX - $(this.leafEdgeR).offset().left) * 10;
        jumpIndex = BookReader.util.clamp(Math.round(jumpIndex), this.firstDisplayableIndex(), this.twoPage.currentIndexR - 2);
        return jumpIndex;
    }
}

// initNavbar
//______________________________________________________________________________
// Initialize the navigation bar.
// $$$ this could also add the base elements to the DOM, so disabling the nav bar
//     could be as simple as not calling this function
BookReader.prototype.initNavbar = function() {
    // Setup nav / chapter / search results bar
    
    // $$$ should make this work inside the BookReader div (self-contained), rather than after
    $('#BookReader').after(
        '<div id="BRnav">'
        +     '<div id="BRpage">'   // Page turn buttons
<<<<<<< HEAD
=======
        +         '<button class="BRicon onepg"></button>'
        +         '<button class="BRicon twopg"></button>'
        +         '<button class="BRicon thumb"></button>'
        +         '<button class="BRicon fit"></button>'
        +         '<button class="BRicon zoom_in"></button>'
        +         '<button class="BRicon zoom_out"></button>'
>>>>>>> 8e2a744e
        +         '<button class="BRicon book_left"></button>'
        +         '<button class="BRicon book_right"></button>'
        +     '</div>'
        +     '<div id="BRnavpos">' // Page slider and nav line
        //+         '<div id="BRfiller"></div>'
        +         '<div id="BRpager"></div>'  // Page slider
        +         '<div id="BRnavline">'      // Nav line with e.g. chapter markers
        +             '<div class="BRnavend" id="BRnavleft"></div>'
        +             '<div class="BRnavend" id="BRnavright"></div>'
        +         '</div>'     
        +     '</div>'
        +     '<div id="BRnavCntlBtm" class="BRnavCntl BRdn"></div>'
        + '</div>'
    );
    
/*
        <div class="searchChap" style="left:49%;" title="Search result">
            <div class="query">
            A related distinction is between the emotion and the results of the emotion, principally behaviors and <strong><a href="">emotional</a></strong> expressions. People often behave in certain ways as a direct result of their <strong><a href="">emotional</a></strong> state, such as crying, fighting or fleeing. <span>Page 163</span>
                <div class="queryChap">IV. The Witch <span>|</span> Page 163</div>
            </div>
        </div>
*/
    
    /* $$$mang search results and chapters should automatically coalesce
    $('.searchChap').bt({
        contentSelector: '$(this).find(".query")',
        trigger: 'click',
        closeWhenOthersOpen: true,
        cssStyles: {
            width: '250px',
            padding: '10px 10px 15px',
            backgroundColor: '#fff',
            border: '3px solid #e2dcc5',
            borderBottom: 'none',
            fontFamily: '"Lucida Grande","Arial",sans-serif',
            fontSize: '12px',
            lineHeight: '18px',
            color: '#615132'
        },
        shrinkToFit: false,
        width: '230px',
        padding: 0,
        spikeGirth: 0,
        spikeLength: 0,
        overlap: '10px',
        overlay: false,
        killTitle: true, 
        textzIndex: 9999,
        boxzIndex: 9998,
        wrapperzIndex: 9997,
        offsetParent: null,
        positions: ['top'],
        fill: 'white',
        windowMargin: 10,
        strokeWidth: 3,
        strokeStyle: '#e2dcc5',
        cornerRadius: 0,
        centerPointX: 0,
        centerPointY: 0,
        shadow: false
    });
    $('.searchChap').each(function(){
        $(this).hover(function(){
            $(this).addClass('front');
        },function(){
            $(this).removeClass('front');
        });
    });
    */
    var self = this;
    $('#BRpager').slider({    
        animate: true,
        min: 0,
        max: this.numLeafs - 1,
        value: this.currentIndex()
    })
    .bind('slide', function(event, ui){
        self.updateNavPageNum(ui.value);
        $("#pagenum").show();
        return true;
    })
    .bind('slidechange', function(event, ui) {
        $("#pagenum").hide();
        
        // recursion prevention for jumpToIndex
        if ( $(this).data('swallowchange') ) {
            $(this).data('swallowchange', false);
        } else {
            self.jumpToIndex(ui.value);
        }
        return true;
    })
    .hover(function() {
            $("#pagenum").show();
        },function(){
            // XXXmang not triggering on iPad - probably due to touch event translation layer
            $("#pagenum").hide();
        }
    );
    
    //append icon to handle
    var handleHelper = $('#BRpager .ui-slider-handle')
    // $$$mang update logic for setting the page number label -- use page numbers if available
    .append('<div id="pagenum"><span class="currentpage"></span></div>');
    //.wrap('<div class="ui-handle-helper-parent"></div>').parent(); // XXXmang is this used for hiding the tooltip?
    
    $('.BRicon.book_left').bind('click', function() {
        self.left();
    });
    $('.BRicon.book_right').bind('click', function() {
        self.right();
    });
    
    this.updateNavPageNum(this.currentIndex());

    $("#BRzoombtn").draggable({axis:'y',containment:'parent'});
    
    //XXXmang remove once done testing
    //this.addSearchResult("There is a place where the <strong>sidewalk</strong> ends And before the street begins, And there the grass grows soft and white, And there the sun burns crimson bright,And there the moon-bird rests from his flight To cool in the peppermint wind.", "20", 31);
    //this.addSearchResult("There is a place where the <strong>sidewalk</strong> BEGINS And there the moon-bird rests from his flight To cool in the peppermint wind.", "60", 71);
    
<<<<<<< HEAD
=======
}

BookReader.prototype.updateNavPageNum = function(index) {
    var pageNum = this.getPageNum(index);
    var pageStr;
    if (pageNum[0] == 'n') { // funny index
        pageStr = index + ' / ' + this.numLeafs;
    } else {
        pageStr = 'Page ' + pageNum;
    }
    
    $('#pagenum .currentpage').text(pageStr);
}

/*
 * Update the nav bar display - does not cause navigation.
 */
BookReader.prototype.updateNavIndex = function(index) {
    // We want to update the value, but normally moving the slider
    // triggers jumpToIndex which triggers this method
    $('#BRpager').data('swallowchange', true).slider('value', index);
>>>>>>> 8e2a744e
}

BookReader.prototype.updateNavPageNum = function(index) {
    var pageNum = this.getPageNum(index);
    var pageStr;
    if (pageNum[0] == 'n') { // funny index
        pageStr = index + ' / ' + this.numLeafs;
    } else {
        pageStr = 'Page ' + pageNum;
    }
    
    $('#pagenum .currentpage').text(pageStr);
}

/*
 * Update the nav bar display - does not cause navigation.
 */
BookReader.prototype.updateNavIndex = function(index) {
    // We want to update the value, but normally moving the slider
    // triggers jumpToIndex which triggers this method
    $('#BRpager').data('swallowchange', true).slider('value', index);
}

BookReader.prototype.addSearchResult = function(queryString, pageIndex) {
    var pageNumber = this.getPageNum(pageIndex);
    var uiStringSearch = "Search result"; // i18n
    var uiStringPage = "Page"; // i18n
    
    var percentThrough = BookReader.util.cssPercentage(pageIndex, this.numLeafs - 1);
    var pageDisplayString = '';
    if (pageNumber) {
        pageDisplayString = uiStringPage + ' ' + pageNumber;
    }
    
<<<<<<< HEAD
    var re = new RegExp('{{{(.+?)}}}', 'g');    
    queryString = queryString.replace(re, '<a href="#" onclick="br.jumpToIndex('+pageIndex+'); return false;">$1</a>')

=======
>>>>>>> 8e2a744e
    $('<div class="search" style="left:' + percentThrough + ';" title="' + uiStringSearch + '"><div class="query">'
        + queryString + '<span>' + uiStringPage + ' ' + pageNumber + '</span></div>')
    .data({'self': this, 'pageIndex': pageIndex })
    .appendTo('#BRnavline').bt({
        contentSelector: '$(this).find(".query")',
        trigger: 'hover',
        closeWhenOthersOpen: true,
        cssStyles: {
            padding: '12px 14px',
            backgroundColor: '#fff',
            border: '4px solid #e2dcc5',
            fontFamily: '"Lucida Grande","Arial",sans-serif',
            fontSize: '13px',
            //lineHeight: '18px',
            color: '#615132'
        },
        shrinkToFit: false,
        width: '230px',
        padding: 0,
        spikeGirth: 0,
        spikeLength: 0,
        overlap: '22px',
        overlay: false,
        killTitle: false, 
        textzIndex: 9999,
        boxzIndex: 9998,
        wrapperzIndex: 9997,
        offsetParent: null,
        positions: ['top'],
        fill: 'white',
        windowMargin: 10,
        strokeWidth: 0,
        cornerRadius: 0,
        centerPointX: 0,
        centerPointY: 0,
        shadow: false
    })
    .hover( function() {
                $(this).addClass('front');
            }, function() {
                $(this).removeClass('front');
            }
    )
    .bind('click', function() {
        $(this).data('self').jumpToIndex($(this).data('pageIndex'));
    });

}

BookReader.prototype.removeSearchResults = function() {
    this.removeSearchHilites(); //be sure to set all box.divs to null
    $('#BRnavpos .search').remove();
}

BookReader.prototype.addChapter = function(chapterTitle, pageNumber, pageIndex) {
    var uiStringPage = 'Page'; // i18n

    var percentThrough = BookReader.util.cssPercentage(pageIndex, this.numLeafs - 1);
    
    $('<div class="chapter" style="left:' + percentThrough + ';"><div class="title">'
        + chapterTitle + '<span>|</span> ' + uiStringPage + ' ' + pageNumber + '</div></div>')
    .appendTo('#BRnavline')
    .data({'self': this, 'pageIndex': pageIndex })
    .bt({
        contentSelector: '$(this).find(".title")',
        trigger: 'hover',
        closeWhenOthersOpen: true,
        cssStyles: {
            padding: '12px 14px',
<<<<<<< HEAD
            //backgroundColor: '#000',
            backgroundColor: '#444', // To set it off slightly from the chapter marker
=======
            backgroundColor: '#000',
>>>>>>> 8e2a744e
            border: '4px solid #e2dcc5',
            //borderBottom: 'none',
            fontFamily: '"Arial", sans-serif',
            fontSize: '12px',
            fontWeight: '700',
            color: '#fff',
            whiteSpace: 'nowrap'
        },
        shrinkToFit: true,
        width: '200px',
        padding: 0,
        spikeGirth: 0,
        spikeLength: 0,
        overlap: '21px',
        overlay: false,
        killTitle: true, 
        textzIndex: 9999,
        boxzIndex: 9998,
        wrapperzIndex: 9997,
        offsetParent: null,
        positions: ['top'],
        fill: 'black',
        windowMargin: 10,
        strokeWidth: 0,
        cornerRadius: 0,
        centerPointX: 0,
        centerPointY: 0,
        shadow: false
    })
    .hover( function() {
                $(this).addClass('front');
            }, function() {
                $(this).removeClass('front');
            }
    )
    .bind('click', function() {
        $(this).data('self').jumpToIndex($(this).data('pageIndex'));
    });
}

/*
 * Remove all chapters.
 */
BookReader.prototype.removeChapters = function() {
    $('#BRnavpos .chapter').remove();
}

/*
 * Update the table of contents based on array of TOC entries.
 */
BookReader.prototype.updateTOC = function(tocEntries) {
    this.removeChapters();
    for (var i = 0; i < tocEntries.length; i++) {
        this.addChapterFromEntry(tocEntries[i]);
    }
}

/*
 *   Example table of contents entry - this format is defined by Open Library
 *   {
 *       "pagenum": "17",
 *       "level": 1,
 *       "label": "CHAPTER I",
 *       "type": {"key": "/type/toc_item"},
 *       "title": "THE COUNTRY AND THE MISSION"
 *   }
 */
BookReader.prototype.addChapterFromEntry = function(tocEntryObject) {
    var pageIndex = this.getPageIndex(tocEntryObject['pagenum']);
    // Only add if we know where it is
    if (pageIndex) {
        this.addChapter(tocEntryObject['title'], tocEntryObject['pagenum'], pageIndex);
    }
    $('.chapter').each(function(){
        $(this).hover(function(){
            $(this).addClass('front');
        },function(){
            $(this).removeClass('front');
        });
    });
    $('.search').each(function(){
        $(this).hover(function(){
            $(this).addClass('front');
        },function(){
            $(this).removeClass('front');
        });
    });
    $('.searchChap').each(function(){
        $(this).hover(function(){
            $(this).addClass('front');
        },function(){
            $(this).removeClass('front');
        });
    });
}

BookReader.prototype.initToolbar = function(mode, ui) {

    // $$$mang should be contained within the BookReader div instead of body
<<<<<<< HEAD
    var readIcon = ''
    if (!navigator.userAgent.match(/mobile/i)) {
        readIcon = "<button class='BRicon read modal'></button>";
    }

=======
>>>>>>> 8e2a744e
    $("body").append(
          "<div id='BRtoolbar'>"
        +   "<span id='BRtoolbarbuttons'>"
        /* XXXmang integrate search */
<<<<<<< HEAD
        +     "<form action='javascript:' id='booksearch'><input type='search' id='textSrch' name='textSrch' val='' placeholder='Search inside'/><button type='submit' id='btnSrch' name='btnSrch'>GO</button></form>"
        // XXXmang icons incorrect or handlers wrong
        +     "<button class='BRicon info'></button>"
        +     "<button class='BRicon share'></button>"
        +     readIcon
=======
        +     "<form method='get' id='booksearch'><input type='search' id='textSrch' name='textSrch' val='' placeholder='Search inside'/><button type='submit' id='btnSrch' name='btnSrch'>GO</button></form>"
        // XXXmang icons incorrect or handlers wrong
        +     "<button class='BRicon info'></button>"
        +     "<button class='BRicon share'></button>"
        +     "<button class='BRicon read modal'></button>"
>>>>>>> 8e2a744e
        +     "<button class='BRicon full'></button>"
        +   "</span>"
        +   "<span><a class='logo' href='" + this.logoURL + "'></a></span>"
        +   "<span id='BRreturn'><span>Back to</span><a href='" + this.bookUrl + "'>" + this.bookTitle + "</a></span>"
        + "</div>"
<<<<<<< HEAD
        
=======
        /*
>>>>>>> 8e2a744e
        + "<div id='BRzoomer'>"
        +   "<div id='BRzoompos'>"
        +     "<button class='BRicon zoom_out'></button>"
        +     "<div id='BRzoomcontrol'>"
        +       "<div id='BRzoomstrip'></div>"
        +       "<div id='BRzoombtn'></div>"
        +     "</div>"
        +     "<button class='BRicon zoom_in'></button>"
        +   "</div>"
<<<<<<< HEAD
        + "</div>");
=======
        + "</div>"
        */
        );
>>>>>>> 8e2a744e
    
    this.updateToolbarZoom(this.reduce); // Pretty format
        
    if (ui == "embed" || ui == "touch") {
        $("#BookReader a.logo").attr("target","_blank");
    }

    // $$$ turn this into a member variable
    var jToolbar = $('#BRtoolbar'); // j prefix indicates jQuery object
    
    // We build in mode 2
    jToolbar.append();

    this.bindToolbarNavHandlers(jToolbar);
    
    // Setup tooltips -- later we could load these from a file for i18n
    var titles = { '.logo': 'Go to Archive.org',
                   '.zoom_in': 'Zoom in',
                   '.zoom_out': 'Zoom out',
                   '.onepg': 'One-page view',
                   '.twopg': 'Two-page view',
                   '.thumb': 'Thumbnail view',
                   '.print': 'Print this page',
                   '.embed': 'Embed BookReader',
                   '.link': 'Link to this book (and page)',
                   '.bookmark': 'Bookmark this page',
                   '.read': 'Allow BookReader to read this aloud',
                   '.full': 'Show fullscreen',
                   '.book_left': 'Flip left',
                   '.book_right': 'Flip right',
                   '.book_up': 'Page up',
                   '.book_down': 'Page down',
                   '.play': 'Play',
                   '.pause': 'Pause',
                   '.book_top': 'First page',
                   '.book_bottom': 'Last page'
                  };
    if ('rl' == this.pageProgression) {
        titles['.book_leftmost'] = 'Last page';
        titles['.book_rightmost'] = 'First page';
    } else { // LTR
        titles['.book_leftmost'] = 'First page';
        titles['.book_rightmost'] = 'Last page';
    }
                  
    for (var icon in titles) {
        jToolbar.find(icon).attr('title', titles[icon]);
    }
    
    // Hide mode buttons and autoplay if 2up is not available
    // $$$ if we end up with more than two modes we should show the applicable buttons
    if ( !this.canSwitchToMode(this.constMode2up) ) {
        jToolbar.find('.two_page_mode, .play, .pause').hide();
    }
    if ( !this.canSwitchToMode(this.constModeThumb) ) {
        jToolbar.find('.thumbnail_mode').hide();
    }
    
    // Hide one page button if it is the only mode available
    if ( ! (this.canSwitchToMode(this.constMode2up) || this.canSwitchToMode(this.constModeThumb)) ) {
        jToolbar.find('.one_page_mode').hide();
    }

    // Switch to requested mode -- binds other click handlers
    //this.switchToolbarMode(mode);
    
}


// switchToolbarMode
//______________________________________________________________________________
// Update the toolbar for the given mode (changes navigation buttons)
// $$$ we should soon split the toolbar out into its own module
BookReader.prototype.switchToolbarMode = function(mode) { 
    if (1 == mode) {
        // 1-up
        $('#BRtoolbar .BRtoolbarzoom').show().css('display', 'inline');
        $('#BRtoolbar .BRtoolbarmode2').hide();
        $('#BRtoolbar .BRtoolbarmode3').hide();
        $('#BRtoolbar .BRtoolbarmode1').show().css('display', 'inline');
    } else if (2 == mode) {
        // 2-up
        $('#BRtoolbar .BRtoolbarzoom').show().css('display', 'inline');
        $('#BRtoolbar .BRtoolbarmode1').hide();
        $('#BRtoolbar .BRtoolbarmode3').hide();
        $('#BRtoolbar .BRtoolbarmode2').show().css('display', 'inline');
    } else {
        // 3-up    
        $('#BRtoolbar .BRtoolbarzoom').hide();
        $('#BRtoolbar .BRtoolbarmode2').hide();
        $('#BRtoolbar .BRtoolbarmode1').hide();
        $('#BRtoolbar .BRtoolbarmode3').show().css('display', 'inline');
    }
}

// bindToolbarNavHandlers
//______________________________________________________________________________
// Binds the toolbar handlers
BookReader.prototype.bindToolbarNavHandlers = function(jToolbar) {

    var self = this; // closure

    jToolbar.find('.book_left').click(function(e) {
        self.left();
        return false;
    });
         
    jToolbar.find('.book_right').click(function(e) {
        self.right();
        return false;
    });
        
    jToolbar.find('.book_up').bind('click', function(e) {
        if ($.inArray(self.mode, [self.constMode1up, self.constModeThumb]) >= 0) {
            self.scrollUp();
        } else {
            self.prev();
        }
        return false;
    });        
        
    jToolbar.find('.book_down').bind('click', function(e) {
        if ($.inArray(self.mode, [self.constMode1up, self.constModeThumb]) >= 0) {
            self.scrollDown();
        } else {
            self.next();
        }
        return false;
    });

    jToolbar.find('.print').click(function(e) {
        self.printPage();
        return false;
    });
        
    jToolbar.find('.embed').click(function(e) {
        self.showEmbedCode();
        return false;
    });

    jToolbar.find('.bookmark').click(function(e) {
        self.showBookmarkCode();
        return false;
    });

    jToolbar.find('.play').click(function(e) {
        self.autoToggle();
        return false;
    });

    jToolbar.find('.pause').click(function(e) {
        self.autoToggle();
        return false;
    });
    
    jToolbar.find('.book_top').click(function(e) {
        self.first();
        return false;
    });

    jToolbar.find('.book_bottom').click(function(e) {
        self.last();
        return false;
    });
    
    jToolbar.find('.book_leftmost').click(function(e) {
        self.leftmost();
        return false;
    });
  
    jToolbar.find('.book_rightmost').click(function(e) {
        self.rightmost();
        return false;
    });

    jToolbar.find('.read').click(function(e) {
        self.ttsToggle();
        return false;
    });
    
    // $$$mang cleanup
<<<<<<< HEAD
    $('#BRzoomer .zoom_in').bind('click', function() {
=======
    $('#BRpage .zoom_in').bind('click', function() {
>>>>>>> 8e2a744e
        self.zoom(1);
        return false;
    });
    
<<<<<<< HEAD
    $('#BRzoomer .zoom_out').bind('click', function() {
        self.zoom(-1);
        return false;
    });
    
    $('#booksearch').bind('submit', function() {
        self.search($('#textSrch').val());
    });
    
=======
    $('#BRpage .zoom_out').bind('click', function() {
        self.zoom(-1);
        return false;
    });
>>>>>>> 8e2a744e
}

// updateToolbarZoom(reduce)
//______________________________________________________________________________
// Update the displayed zoom factor based on reduction factor
BookReader.prototype.updateToolbarZoom = function(reduce) {
    var value;
    var autofit = null;

    // $$$ TODO preserve zoom/fit for each mode
    if (this.mode == this.constMode2up) {
        autofit = this.twoPage.autofit;
    } else {
        autofit = this.onePage.autofit;
    }
    
    if (autofit) {
        value = autofit.slice(0,1).toUpperCase() + autofit.slice(1);
    } else {
        value = (100 / reduce).toFixed(2);
        // Strip trailing zeroes and decimal if all zeroes
        value = value.replace(/0+$/,'');
        value = value.replace(/\.$/,'');
        value += '%';
    }
    $('#BRzoom').text(value);
}

// bindNavigationHandlers
//______________________________________________________________________________
// Bind navigation handlers
BookReader.prototype.bindNavigationHandlers = function() {
    $('#BookReader').die('mousemove.navigation').live('mousemove.navigation',
        { 'br': this },
        this.navigationMousemoveHandler
    );
}

// unbindNavigationHandlers
//______________________________________________________________________________
// Unbind navigation handlers
BookReader.prototype.unbindNavigationHandlers = function() {
    $('#BookReader').die('mousemove.navigation');
}

// navigationMousemoveHandler
//______________________________________________________________________________
// Handle mousemove related to navigation.  Bind at #BookReader level to allow autohide.
BookReader.prototype.navigationMousemoveHandler = function(event) {
    // $$$ possibly not great to be calling this for every mousemove
    
    if (event.data['br'].uiAutoHide) {
        var navkey = $(document).height() - 75;
        if ((event.pageY < 76) || (event.pageY > navkey)) {
            // inside or near navigation elements
            event.data['br'].hideNavigation();
        } else {
            event.data['br'].showNavigation();
        }
    }
}

// navigationIsVisible
//______________________________________________________________________________
// Returns true if the navigation elements are currently visible
BookReader.prototype.navigationIsVisible = function() {
    // $$$ doesn't account for transitioning states, nav must be fully visible to return true
    var toolpos = $('#BRtoolbar').offset();
    var tooltop = toolpos.top;
    if (tooltop == 0) {
        return true;
    }
    return false;
}

// hideNavigation
//______________________________________________________________________________
// Hide navigation elements, if visible
BookReader.prototype.hideNavigation = function() {
    // Check if navigation is showing
    if (this.navigationIsVisible()) {
        // $$$ don't hardcode height
        $('#BRtoolbar').animate({top:-60});
        $('#BRnav').animate({bottom:-60});
        //$('#BRzoomer').animate({right:-26});
    }
}

// showNavigation
//______________________________________________________________________________
// Show navigation elements
BookReader.prototype.showNavigation = function() {
    // Check if navigation is hidden
    if (!this.navigationIsVisible()) {
        $('#BRtoolbar').animate({top:0});
        $('#BRnav').animate({bottom:0});
        //$('#BRzoomer').animate({right:0});
    }
}

// firstDisplayableIndex
//______________________________________________________________________________
// Returns the index of the first visible page, dependent on the mode.
// $$$ Currently we cannot display the front/back cover in 2-up and will need to update
// this function when we can as part of https://bugs.launchpad.net/gnubook/+bug/296788
BookReader.prototype.firstDisplayableIndex = function() {
    if (this.mode != this.constMode2up) {
        return 0;
    }
    
    if ('rl' != this.pageProgression) {
        // LTR
        if (this.getPageSide(0) == 'L') {
            return 0;
        } else {
            return -1;
        }
    } else {
        // RTL
        if (this.getPageSide(0) == 'R') {
            return 0;
        } else {
            return -1;
        }
    }
}

// lastDisplayableIndex
//______________________________________________________________________________
// Returns the index of the last visible page, dependent on the mode.
// $$$ Currently we cannot display the front/back cover in 2-up and will need to update
// this function when we can as pa  rt of https://bugs.launchpad.net/gnubook/+bug/296788
BookReader.prototype.lastDisplayableIndex = function() {

    var lastIndex = this.numLeafs - 1;
    
    if (this.mode != this.constMode2up) {
        return lastIndex;
    }

    if ('rl' != this.pageProgression) {
        // LTR
        if (this.getPageSide(lastIndex) == 'R') {
            return lastIndex;
        } else {
            return lastIndex + 1;
        }
    } else {
        // RTL
        if (this.getPageSide(lastIndex) == 'L') {
            return lastIndex;
        } else {
            return lastIndex + 1;
        }
    }
}

// shortTitle(maximumCharacters)
//________
// Returns a shortened version of the title with the maximum number of characters
BookReader.prototype.shortTitle = function(maximumCharacters) {
    if (this.bookTitle.length < maximumCharacters) {
        return this.bookTitle;
    }
    
    var title = this.bookTitle.substr(0, maximumCharacters - 3);
    title += '...';
    return title;
}

// Parameter related functions

// updateFromParams(params)
//________
// Update ourselves from the params object.
//
// e.g. this.updateFromParams(this.paramsFromFragment(window.location.hash))
BookReader.prototype.updateFromParams = function(params) {
    if ('undefined' != typeof(params.mode)) {
        this.switchMode(params.mode);
    }

    // process /search
    if ('undefined' != typeof(params.searchTerm)) {
        if (this.searchTerm != params.searchTerm) {
            this.search(params.searchTerm);
        }
    }
    
    // $$$ process /zoom
    
    // We only respect page if index is not set
    if ('undefined' != typeof(params.index)) {
        if (params.index != this.currentIndex()) {
            this.jumpToIndex(params.index);
        }
    } else if ('undefined' != typeof(params.page)) {
        // $$$ this assumes page numbers are unique
        if (params.page != this.getPageNum(this.currentIndex())) {
            this.jumpToPage(params.page);
        }
    }
    
    // $$$ process /region
    // $$$ process /highlight
}

// paramsFromFragment(urlFragment)
//________
// Returns a object with configuration parametes from a URL fragment.
//
// E.g paramsFromFragment(window.location.hash)
BookReader.prototype.paramsFromFragment = function(urlFragment) {
    // URL fragment syntax specification: http://openlibrary.org/dev/docs/bookurls

    var params = {};
    
    // For convenience we allow an initial # character (as from window.location.hash)
    // but don't require it
    if (urlFragment.substr(0,1) == '#') {
        urlFragment = urlFragment.substr(1);
    }
    
    // Simple #nn syntax
    var oldStyleLeafNum = parseInt( /^\d+$/.exec(urlFragment) );
    if ( !isNaN(oldStyleLeafNum) ) {
        params.index = oldStyleLeafNum;
        
        // Done processing if using old-style syntax
        return params;
    }
    
    // Split into key-value pairs
    var urlArray = urlFragment.split('/');
    var urlHash = {};
    for (var i = 0; i < urlArray.length; i += 2) {
        urlHash[urlArray[i]] = urlArray[i+1];
    }
    
    // Mode
    if ('1up' == urlHash['mode']) {
        params.mode = this.constMode1up;
    } else if ('2up' == urlHash['mode']) {
        params.mode = this.constMode2up;
    } else if ('thumb' == urlHash['mode']) {
        params.mode = this.constModeThumb;
    }
    
    // Index and page
    if ('undefined' != typeof(urlHash['page'])) {
        // page was set -- may not be int
        params.page = urlHash['page'];
    }
    
    // $$$ process /region
    // $$$ process /search
    
    if (urlHash['search'] != undefined) {
        params.searchTerm = BookReader.util.decodeURIComponentPlus(urlHash['search']);
    }
    
    // $$$ process /highlight
        
    return params;
}

// paramsFromCurrent()
//________
// Create a params object from the current parameters.
BookReader.prototype.paramsFromCurrent = function() {

    var params = {};
    
    var index = this.currentIndex();
    var pageNum = this.getPageNum(index);
    if ((pageNum === 0) || pageNum) {
        params.page = pageNum;
    }
    
    params.index = index;
    params.mode = this.mode;
    
    // $$$ highlight
    // $$$ region

    // search    
    if (this.searchHighlightVisible()) {
        params.searchTerm = this.searchTerm;
    }
    
    return params;
}

// fragmentFromParams(params)
//________
// Create a fragment string from the params object.
// See http://openlibrary.org/dev/docs/bookurls for an explanation of the fragment syntax.
BookReader.prototype.fragmentFromParams = function(params) {
    var separator = '/';

    var fragments = [];
    
    if ('undefined' != typeof(params.page)) {
        fragments.push('page', params.page);
    } else {
        // Don't have page numbering -- use index instead
        fragments.push('page', 'n' + params.index);
    }
    
    // $$$ highlight
    // $$$ region
    
    // mode
    if ('undefined' != typeof(params.mode)) {    
        if (params.mode == this.constMode1up) {
            fragments.push('mode', '1up');
        } else if (params.mode == this.constMode2up) {
            fragments.push('mode', '2up');
        } else if (params.mode == this.constModeThumb) {
            fragments.push('mode', 'thumb');
        } else {
            throw 'fragmentFromParams called with unknown mode ' + params.mode;
        }
    }
    
    // search
    if (params.searchTerm) {
        fragments.push('search', params.searchTerm);
    }
    
    return BookReader.util.encodeURIComponentPlus(fragments.join(separator)).replace(/%2F/g, '/');
}

// getPageIndex(pageNum)
//________
// Returns the *highest* index the given page number, or undefined
BookReader.prototype.getPageIndex = function(pageNum) {
    var pageIndices = this.getPageIndices(pageNum);
    
    if (pageIndices.length > 0) {
        return pageIndices[pageIndices.length - 1];
    }

    return undefined;
}

// getPageIndices(pageNum)
//________
// Returns an array (possibly empty) of the indices with the given page number
BookReader.prototype.getPageIndices = function(pageNum) {
    var indices = [];

    // Check for special "nXX" page number
    if (pageNum.slice(0,1) == 'n') {
        try {
            var pageIntStr = pageNum.slice(1, pageNum.length);
            var pageIndex = parseInt(pageIntStr);
            indices.push(pageIndex);
            return indices;
        } catch(err) {
            // Do nothing... will run through page names and see if one matches
        }
    }

    var i;
    for (i=0; i<this.numLeafs; i++) {
        if (this.getPageNum(i) == pageNum) {
            indices.push(i);
        }
    }
    
    return indices;
}

// getPageName(index)
//________
// Returns the name of the page as it should be displayed in the user interface
BookReader.prototype.getPageName = function(index) {
    return 'Page ' + this.getPageNum(index);
}

// updateLocationHash
//________
// Update the location hash from the current parameters.  Call this instead of manually
// using window.location.replace
BookReader.prototype.updateLocationHash = function() {
    var newHash = '#' + this.fragmentFromParams(this.paramsFromCurrent());
    window.location.replace(newHash);
    
    // This is the variable checked in the timer.  Only user-generated changes
    // to the URL will trigger the event.
    this.oldLocationHash = newHash;
}

// startLocationPolling
//________
// Starts polling of window.location to see hash fragment changes
BookReader.prototype.startLocationPolling = function() {
    var self = this; // remember who I am
    self.oldLocationHash = window.location.hash;
    
    if (this.locationPollId) {
        clearInterval(this.locationPollID);
        this.locationPollId = null;
    }
    
    this.locationPollId = setInterval(function() {
        var newHash = window.location.hash;
        if (newHash != self.oldLocationHash) {
            if (newHash != self.oldUserHash) { // Only process new user hash once
                //console.log('url change detected ' + self.oldLocationHash + " -> " + newHash);
                
                self.ttsStop();
                
                // Queue change if animating
                if (self.animating) {
                    self.autoStop();
                    self.animationFinishedCallback = function() {
                        self.updateFromParams(self.paramsFromFragment(newHash));
                    }                        
                } else { // update immediately
                    self.updateFromParams(self.paramsFromFragment(newHash));
                }
                self.oldUserHash = newHash;
            }
        }
    }, 500);
}

// canSwitchToMode
//________
// Returns true if we can switch to the requested mode
BookReader.prototype.canSwitchToMode = function(mode) {
    if (mode == this.constMode2up || mode == this.constModeThumb) {
        // check there are enough pages to display
        // $$$ this is a workaround for the mis-feature that we can't display
        //     short books in 2up mode
        if (this.numLeafs < 2) {
            return false;
        }
    }
    
    return true;
}

// searchHighlightVisible
//________
// Returns true if a search highlight is currently being displayed
BookReader.prototype.searchHighlightVisible = function() {    
    var results = this.searchResults;
    if (null == results) return false;    
    
    if (this.constMode2up == this.mode) {
        var visiblePages = Array(this.twoPage.currentIndexL, this.twoPage.currentIndexR);
    } else if (this.constMode1up == this.mode) {
        var visiblePages = Array();
        visiblePages[0] = this.currentIndex();
    } else {
        return false;
    }
    
    var i, j;
    for (i=0; i<results.matches.length; i++) {
        //console.log(results.matches[i].par[0]);
        for (j=0; j<results.matches[i].par[0].boxes.length; j++) {
            var box = results.matches[i].par[0].boxes[j];
            var pageIndex = this.leafNumToIndex(box.page);
            if (jQuery.inArray(pageIndex, visiblePages) >= 0) {
                return true;
            }
        }
    }
    
    return false;
}

// _getPageWidth
//--------
// Returns the page width for the given index, or first or last page if out of range
BookReader.prototype._getPageWidth = function(index) {
    // Synthesize a page width for pages not actually present in book.
    // May or may not be the best approach.
    // If index is out of range we return the width of first or last page
    index = BookReader.util.clamp(index, 0, this.numLeafs - 1);
    return this.getPageWidth(index);
}

// _getPageHeight
//--------
// Returns the page height for the given index, or first or last page if out of range
BookReader.prototype._getPageHeight= function(index) {
    index = BookReader.util.clamp(index, 0, this.numLeafs - 1);
    return this.getPageHeight(index);
}

// _getPageURI
//--------
// Returns the page URI or transparent image if out of range
BookReader.prototype._getPageURI = function(index, reduce, rotate) {
    if (index < 0 || index >= this.numLeafs) { // Synthesize page
        return this.imagesBaseURL + "transparent.png";
    }
    
    if ('undefined' == typeof(reduce)) {
        // reduce not passed in
        // $$$ this probably won't work for thumbnail mode
        var ratio = this.getPageHeight(index) / this.twoPage.height;
        var scale;
        // $$$ we make an assumption here that the scales are available pow2 (like kakadu)
        if (ratio < 2) {
            scale = 1;
        } else if (ratio < 4) {
            scale = 2;
        } else if (ratio < 8) {
            scale = 4;
        } else if (ratio < 16) {
            scale = 8;
        } else  if (ratio < 32) {
            scale = 16;
        } else {
            scale = 32;
        }
        reduce = scale;
    }
    
    return this.getPageURI(index, reduce, rotate);
}

/*
 * Update based on received record from Open Library.
 */
BookReader.prototype.gotOpenLibraryRecord = function(self, olObject) {
    // $$$ could refactor this so that 'this' is available
    if (olObject) {
        if (olObject['table_of_contents']) {
            // XXX check here that TOC is valid
            self.updateTOC(olObject['table_of_contents']);
        }
    }
    
    // $$$mang cleanup
    $('#BRreturn a').attr('href', 'http://openlibrary.org' + olObject.key);

}

// Library functions
BookReader.util = {
    disableSelect: function(jObject) {        
        // Bind mouse handlers
        // Disable mouse click to avoid selected/highlighted page images - bug 354239
        jObject.bind('mousedown', function(e) {
            // $$$ check here for right-click and don't disable.  Also use jQuery style
            //     for stopping propagation. See https://bugs.edge.launchpad.net/gnubook/+bug/362626
            return false;
        });
        // Special hack for IE7
        jObject[0].onselectstart = function(e) { return false; };
    },
    
    clamp: function(value, min, max) {
        return Math.min(Math.max(value, min), max);
    },
    
    // Given value and maximum, calculate a percentage suitable for CSS
    cssPercentage: function(value, max) {
        return (((value + 0.0) / max) * 100) + '%';
    },
    
    notInArray: function(value, array) {
        // inArray returns -1 or undefined if value not in array
        return ! (jQuery.inArray(value, array) >= 0);
    },

    getIFrameDocument: function(iframe) {
        // Adapted from http://xkr.us/articles/dom/iframe-document/
        var outer = (iframe.contentWindow || iframe.contentDocument);
        return (outer.document || outer);
    },
    
    decodeURIComponentPlus: function(value) {
        // Decodes a URI component and converts '+' to ' '
        return decodeURIComponent(value).replace(/\+/g, ' ');
    },
    
    encodeURIComponentPlus: function(value) {
        // Encodes a URI component and converts ' ' to '+'
        return encodeURIComponent(value).replace(/%20/g, '+');
    }
    // The final property here must NOT have a comma after it - IE7
}


// ttsToggle()
//______________________________________________________________________________
BookReader.prototype.ttsToggle = function () {
<<<<<<< HEAD
    if (false == this.ttsPlaying) {
        this.ttsPlaying = true;
        this.showProgressPopup();    
=======
    if (false == this.ttsPlaying) {        
>>>>>>> 8e2a744e
        if(soundManager.supported()) {
            this.ttsStart();            
        } else {               
            soundManager.onready(function(oStatus) {
              if (oStatus.success) {                
                this.ttsStart();
              } else {
<<<<<<< HEAD
                alert('Could not load soundManager2, possibly due to FlashBlock. Audio playback is disabled');
=======
                alert('Could not load soundManger2, possibly due to FlashBlock. Audio playback is disabled');
>>>>>>> 8e2a744e
              }
            }, this);        
        }
    } else {
        this.ttsStop();
    }
}

// ttsStart()
//______________________________________________________________________________
BookReader.prototype.ttsStart = function () {
    if (soundManager.debugMode) console.log('starting readAloud');
    if (this.constModeThumb == this.mode) this.switchMode(this.constMode1up);
    
<<<<<<< HEAD
    //this.ttsPlaying = true; //set this in ttsToggle()
=======
    this.ttsPlaying = true;
>>>>>>> 8e2a744e
    this.ttsIndex = this.currentIndex();
    this.ttsFormat = 'mp3';
    if ($.browser.mozilla) {
        this.ttsFormat = 'ogg';
    }
    this.ttsGetText(this.ttsIndex, 'ttsStartCB');    
}

// ttsStop()
//______________________________________________________________________________
BookReader.prototype.ttsStop = function () {
    if (false == this.ttsPlaying) return;
    
    if (soundManager.debugMode) console.log('stopping readaloud');
    soundManager.stopAll();
    soundManager.destroySound('chunk'+this.ttsIndex+'-'+this.ttsPosition);
    this.ttsRemoveHilites();
<<<<<<< HEAD
    this.removeProgressPopup();
=======
    this.ttsRemovePopup();
>>>>>>> 8e2a744e

    this.ttsPlaying     = false;
    this.ttsIndex       = null;  //leaf index
    this.ttsPosition    = -1;    //chunk (paragraph) number
    this.ttsBuffering   = false;
    this.ttsPoller      = null;
}

// ttsGetText()
//______________________________________________________________________________
BookReader.prototype.ttsGetText = function(index, callback) {
    var url = 'http://'+this.server+'/BookReader/BookReaderGetTextWrapper.php?path='+this.bookPath+'_djvu.xml&page='+index;    
    this.ttsAjax = $.ajax({url:url, dataType:'jsonp', jsonpCallback:callback});
}

// ttsStartCB(): text-to-speech callback
//______________________________________________________________________________
BookReader.prototype.ttsStartCB = function (data) {
    if (soundManager.debugMode)  console.log('ttsStartCB got data: ' + data);
    this.ttsChunks = data;
    this.ttsHilites = [];
    
    //deal with the page being blank
    if (0 == data.length) {
        if (soundManager.debugMode) console.log('first page is blank!');
        if(this.ttsAdvance(true)) {
            this.ttsGetText(this.ttsIndex, 'ttsStartCB');            
        }
        return;
    }
    
<<<<<<< HEAD
    this.showProgressPopup();
=======
    this.ttsShowPopup();
>>>>>>> 8e2a744e
    
    ///// whileloading: broken on safari
    ///// onload fires on safari, but *after* the sound starts playing..
    this.ttsPosition = -1;    
    var snd = soundManager.createSound({
     id: 'chunk'+this.ttsIndex+'-0',
     //url: 'http://home.us.archive.org/~rkumar/arctic.ogg',
     url: 'http://'+this.server+'/BookReader/BookReaderGetTTS.php?string=' + escape(data[0][0]) + '&format=.'+this.ttsFormat, //the .ogg is to trick SoundManager2 to use the HTML5 audio player
<<<<<<< HEAD
     whileloading: function(){if (this.bytesLoaded == this.bytesTotal) this.br.removeProgressPopup();}, //onload never fires in FF...
     onload: function(){this.br.removeProgressPopup();} //whileloading never fires in safari...
=======
     whileloading: function(){if (this.bytesLoaded == this.bytesTotal) this.br.ttsRemovePopup();}, //onload never fires in FF...
     onload: function(){this.br.ttsRemovePopup();} //whileloading never fires in safari...
>>>>>>> 8e2a744e
    });    
    snd.br = this;
    snd.load();

    this.ttsNextChunk();
}

<<<<<<< HEAD
// showProgressPopup
//______________________________________________________________________________
BookReader.prototype.showProgressPopup = function() {
    if (soundManager.debugMode) console.log('showProgressPopup index='+this.ttsIndex+' pos='+this.ttsPosition);
    if (this.popup) return;
=======
// ttsShowPopup
//______________________________________________________________________________
BookReader.prototype.ttsShowPopup = function() {
    if (soundManager.debugMode) console.log('ttsShowPopup index='+this.ttsIndex+' pos='+this.ttsPosition);
>>>>>>> 8e2a744e
    
    this.popup = document.createElement("div");
    $(this.popup).css({
        top:      $('#BRtoolbar').height() + 'px',
        left:     $('#BookReader').width()-220 + 'px',
        width:    '220px',
        height:   '20px',
<<<<<<< HEAD
    }).attr('className', 'BRprogresspopup').appendTo('#BookReader');
=======
    }).attr('className', 'BRttsPopUp').appendTo('#BookReader');
>>>>>>> 8e2a744e

    htmlStr =  '&nbsp;';

    this.popup.innerHTML = htmlStr;
}

<<<<<<< HEAD
// removeProgressPopup
//______________________________________________________________________________
BookReader.prototype.removeProgressPopup = function() {
=======
// ttsRemovePopup
//______________________________________________________________________________
BookReader.prototype.ttsRemovePopup = function() {
>>>>>>> 8e2a744e
    $(this.popup).remove(); 
    this.popup=null;
}

// ttsNextPageCB
//______________________________________________________________________________
BookReader.prototype.ttsNextPageCB = function (data) {
    this.ttsNextChunks = data;
    if (soundManager.debugMode) console.log('preloaded next chunks.. data is ' + data);
    
    if (true == this.ttsBuffering) {
        if (soundManager.debugMode) console.log('ttsNextPageCB: ttsBuffering is true');
        this.ttsBuffering = false;
    }
}

// ttsLoadChunk
//______________________________________________________________________________
BookReader.prototype.ttsLoadChunk = function (page, pos, string) {
    var snd = soundManager.createSound({
     id: 'chunk'+page+'-'+pos,
     url: 'http://'+this.server+'/BookReader/BookReaderGetTTS.php?string=' + escape(string) + '&format=.'+this.ttsFormat //the .ogg is to trick SoundManager2 to use the HTML5 audio player
    });
    snd.br = this;
    snd.load()
}


// ttsNextChunk()
//______________________________________________________________________________
// This function into two parts: ttsNextChunk gets run before page flip animation
// and ttsNextChunkPhase2 get run after page flip animation.
// If a page flip is necessary, ttsAdvance() will return false so Phase2 isn't
// called. Instead, this.animationFinishedCallback is set, so that Phase2
// continues after animation is finished.

BookReader.prototype.ttsNextChunk = function () {
    if (soundManager.debugMode) console.log('nextchunk pos=' + this.ttsPosition);
    
    if (-1 != this.ttsPosition) {
        soundManager.destroySound('chunk'+this.ttsIndex+'-'+this.ttsPosition);
    }

    this.ttsRemoveHilites(); //remove old hilights
        
    var moreToPlay = this.ttsAdvance();
    
    if (moreToPlay) {
        this.ttsNextChunkPhase2();
    }    
    
    //This function is called again when ttsPlay() has finished playback.
    //If the next chunk of text has not yet finished loading, ttsPlay()
    //will start polling until the next chunk is ready.
}

// ttsNextChunkPhase2()
//______________________________________________________________________________
// page flip animation has now completed
BookReader.prototype.ttsNextChunkPhase2 = function () {
    if (null == this.ttsChunks) {
        alert('error: ttsChunks is null?'); //TODO
        return;
    }
    
    if (0 == this.ttsChunks.length) {
        if (soundManager.debugMode) console.log('ttsNextChunk2: ttsChunks.length is zero.. hacking...');
        this.ttsStartCB(this.ttsChunks);
        return;
    }
    
    if (soundManager.debugMode) console.log('next chunk is ' + this.ttsPosition);  

    //prefetch next page of text
    if (0 == this.ttsPosition) {
        if (this.ttsIndex<(this.numLeafs-1)) {
            this.ttsGetText(this.ttsIndex+1, 'ttsNextPageCB');
        }
    }
    
    this.ttsPrefetchAudio();
    
    this.ttsPlay();
}

// ttsAdvance()
//______________________________________________________________________________
// 1. advance ttsPosition
// 2. if necessary, advance ttsIndex, and copy ttsNextChunks to ttsChunks
// 3. if necessary, flip to current page, or scroll so chunk is visible
// 4. do something smart is ttsNextChunks has not yet finished preloading (TODO)
// 5. stop playing at end of book

BookReader.prototype.ttsAdvance = function (starting) {
    this.ttsPosition++;

    if (this.ttsPosition >= this.ttsChunks.length) {
        
        if (this.ttsIndex == (this.numLeafs-1)) {
            if (soundManager.debugMode) console.log('tts stop');
            return false;
        } else {
            if ((null != this.ttsNextChunks) || (starting)) {
                if (soundManager.debugMode) console.log('moving to next page!');
                this.ttsIndex++;
                this.ttsPosition = 0;
                this.ttsChunks = this.ttsNextChunks;
                this.ttsNextChunks = null;

                //A page flip might be necessary. This code is confusing since
                //ttsNextChunks might be null if we are starting on a blank page.
                if (2 == this.mode) {
                    if ((this.ttsIndex != this.twoPage.currentIndexL) && (this.ttsIndex != this.twoPage.currentIndexR)) {
                        if (!starting) {
                            this.animationFinishedCallback = this.ttsNextChunkPhase2;
                            this.next();
                            return false;
                        } else {
                            this.next();
                            return true;
                        }
                    } else {
                        return true;
                    }
                }
            } else {
                if (soundManager.debugMode) console.log('ttsAdvance: ttsNextChunks is null');
                return false; 
            }
        }
    }
        
    return true;
}

// ttsPrefetchAudio()
//______________________________________________________________________________
BookReader.prototype.ttsPrefetchAudio = function () {

    if(false != this.ttsBuffering) {
        alert('TTS Error: prefetch() called while content still buffering!');
        return;
    }    

    //preload next chunk
    var nextPos = this.ttsPosition+1;
    if (nextPos < this.ttsChunks.length) {     
        this.ttsLoadChunk(this.ttsIndex, nextPos, this.ttsChunks[nextPos][0]);
    } else {
        //for a short page, preload might nt have yet returned..
        if (soundManager.debugMode) console.log('preloading chunk 0 from next page, index='+(this.ttsIndex+1));
        if (null != this.ttsNextChunks) {
            if (0 != this.ttsNextChunks.length) {
                this.ttsLoadChunk(this.ttsIndex+1, 0, this.ttsNextChunks[0][0]);        
            } else {
                if (soundManager.debugMode) console.log('prefetchAudio(): ttsNextChunks is zero length!');
            }
        } else {
            if (soundManager.debugMode) console.log('ttsNextChunks is null, not preloading next page');
            this.ttsBuffering = true;
        }
    }

}

// ttsPlay()
//______________________________________________________________________________
BookReader.prototype.ttsPlay = function () {
        
    var chunk = this.ttsChunks[this.ttsPosition];
    if (soundManager.debugMode) {
        console.log('ttsPlay position = ' + this.ttsPosition);
        console.log('chunk = ' + chunk);
        console.log(this.ttsChunks);
    }
    
    //add new hilights
    if (2 == this.mode) {
        this.ttsHilite2UP(chunk);
    } else {
        this.ttsHilite1UP(chunk);
    }
    
    this.ttsScrollToChunk(chunk);
        
    //play current chunk
    if (false == this.ttsBuffering) {        
        soundManager.play('chunk'+this.ttsIndex+'-'+this.ttsPosition,{onfinish:function(){br.ttsNextChunk();}});
    } else {
        soundManager.play('chunk'+this.ttsIndex+'-'+this.ttsPosition,{onfinish:function(){br.ttsStartPolling();}});
    }
}

// scrollToChunk()
//______________________________________________________________________________
BookReader.prototype.ttsScrollToChunk = function(chunk) {
    if (this.constMode1up != this.mode) return;

    var leafTop = 0;
    var h;
    var i;
    for (i=0; i<this.ttsIndex; i++) {
        h = parseInt(this._getPageHeight(i)/this.reduce); 
        leafTop += h + this.padding;
    }
    
    var chunkTop = chunk[1][3]; //coords are in l,b,r,t order
    var chunkBot = chunk[chunk.length-1][1];
    
    var topOfFirstChunk = leafTop + chunkTop/this.reduce;
    var botOfLastChunk  = leafTop + chunkBot/this.reduce;
    
    if (soundManager.debugMode) console.log('leafTop = ' + leafTop + ' topOfFirstChunk = ' + topOfFirstChunk + ' botOfLastChunk = ' + botOfLastChunk);

    var containerTop = $('#BRcontainer').attr('scrollTop');
    var containerBot = containerTop + $('#BRcontainer').height();
    if (soundManager.debugMode) console.log('containerTop = ' + containerTop + ' containerBot = ' + containerBot);

    if ((topOfFirstChunk < containerTop) || (botOfLastChunk > containerBot)) {
        //jumpToIndex scrolls so that chunkTop is centered.. we want chunkTop at the top
        //this.jumpToIndex(this.ttsIndex, null, chunkTop);
        $('#BRcontainer').animate({scrollTop: topOfFirstChunk},'fast');            
    }    
}

// ttsHilite1UP()
//______________________________________________________________________________
BookReader.prototype.ttsHilite1UP = function(chunk) {
    var i;
    for (i=1; i<chunk.length; i++) {
        //each rect is an array of l,b,r,t coords (djvu.xml ordering...)       
        var l = chunk[i][0];
        var b = chunk[i][1];
        var r = chunk[i][2];
        var t = chunk[i][3];
        
        var div = document.createElement('div');
        this.ttsHilites.push(div);        
        $(div).attr('className', 'BookReaderSearchHilite').appendTo('#pagediv'+this.ttsIndex);

        $(div).css({
            width:  (r-l)/this.reduce + 'px',
            height: (b-t)/this.reduce + 'px',
            left:   l/this.reduce + 'px',
            top:    t/this.reduce +'px'
        });
    }

}

// ttsHilite2UP()
//______________________________________________________________________________
BookReader.prototype.ttsHilite2UP = function (chunk) {
    var i;
    for (i=1; i<chunk.length; i++) {
        //each rect is an array of l,b,r,t coords (djvu.xml ordering...)       
        var l = chunk[i][0];
        var b = chunk[i][1];
        var r = chunk[i][2];
        var t = chunk[i][3];
        
        var div = document.createElement('div');
        this.ttsHilites.push(div);        
        $(div).attr('className', 'BookReaderSearchHilite').css('zIndex', 3).appendTo('#BRtwopageview');
        this.setHilightCss2UP(div, this.ttsIndex, l, r, t, b);        
    }
}

// ttsRemoveHilites()
//______________________________________________________________________________
BookReader.prototype.ttsRemoveHilites = function (chunk) {
    $(this.ttsHilites).remove();
    this.ttsHilites = [];
}

// ttsStartPolling()
//______________________________________________________________________________
// Play of the current chunk has ended, but the next chunk has not yet been loaded.
// We need to wait for the text for the next page to be loaded, so we can
// load the next audio chunk
BookReader.prototype.ttsStartPolling = function () {
    if (soundManager.debugMode) console.log('Starting the TTS poller...');
    var self = this;
    this.ttsPoller=setInterval(function(){
        if (self.ttsBuffering) {return;}
        
        if (soundManager.debugMode) console.log('TTS buffering finished!');
        clearInterval(self.ttsPoller);
        self.ttsPoller = null;
        self.ttsPrefetchAudio();
        self.ttsNextChunk();
    },500);    
<<<<<<< HEAD
}
=======
}
//FADING, ETC.
    function changeArrow(){
        setTimeout(function(){
            $('#BRnavCntlBtm').removeClass('BRdn').addClass('BRup');
        },3000);
    };
    $().ready(function(){
        $('#BRtoolbar').animate({top:0},3000).animate({top:-40});
        $('#BRnav').animate({bottom:0},3000).animate({bottom:-40});
        changeArrow();
        $('.BRnavCntl').animate({opacity:1},4000).animate({opacity:.25},1000);
        $('.BRnavCntl').click(
            function(){
                if ($('#BRnavCntlBtm').hasClass('BRdn')) {
                    $('#BRtoolbar').animate({top:-40});
                    $('#BRnav').animate({bottom:-40});
                    $('#BRnavCntlBtm').addClass('BRup').removeClass('BRdn');
                    $('.BRnavCntl').animate({opacity:1},1000).animate({opacity:.25},1000);
                } else {
                    $('#BRtoolbar').animate({top:0});
                    $('#BRnav').animate({bottom:0});
                    $('#BRnavCntlBtm').addClass('BRdn').removeClass('BRup');
                    $('.BRnavCntl').animate({opacity:1});
                };
            }
        );
        $('#BRnavCntlBtm').mouseover(function(){
            if ($(this).hasClass('BRup')) {
                $('.BRnavCntl').animate({opacity:1},250);
            };
        });
        $('#BRnavCntlBtm').mouseleave(function(){
            if ($(this).hasClass('BRup')) {
                $('.BRnavCntl').animate({opacity:.25},250);
            };
        });
    });
>>>>>>> 8e2a744e
<|MERGE_RESOLUTION|>--- conflicted
+++ resolved
@@ -2845,7 +2845,6 @@
 // showSearchHilites2UPNew()
 //______________________________________________________________________________
 BookReader.prototype.updateSearchHilites2UP = function() {
-<<<<<<< HEAD
     //console.log('updateSearchHilites2UP results = ' + this.searchResults); 
     var results = this.searchResults;
     if (null == results) return;
@@ -2870,60 +2869,9 @@
                     box.div=null;
                 }                
             }
-=======
-
-    for (var key in this.searchResults) {
-        key = parseInt(key, 10);
-        if (jQuery.inArray(key, this.displayedIndices) >= 0) {
-            var result = this.searchResults[key];
-            if (null == result.div) {
-                result.div = document.createElement('div');
-                $(result.div).attr('className', 'BookReaderSearchHilite').css('zIndex', 3).appendTo('#BRtwopageview');
-                //console.log('appending ' + key);
-            }
-
-            this.setHilightCss2UP(result.div, key, result.l, result.r, result.t, result.b);
-
-        } else {
-            //console.log(key + ' not displayed');
-            if (null != this.searchResults[key].div) {
-                //console.log('removing ' + key);
-                $(this.searchResults[key].div).remove();
-            }
-            this.searchResults[key].div=null;
->>>>>>> 8e2a744e
-        }
-    }
-    
-}
-
-// setHilightCss2UP()
-//______________________________________________________________________________
-//position calculation shared between search and text-to-speech functions
-BookReader.prototype.setHilightCss2UP = function(div, index, left, right, top, bottom) {
-
-    // We calculate the reduction factor for the specific page because it can be different
-    // for each page in the spread
-    var height = this._getPageHeight(index);
-    var width  = this._getPageWidth(index)
-    var reduce = this.twoPage.height/height;
-    var scaledW = parseInt(width*reduce);
-    
-    var gutter = this.twoPageGutter();
-    var pageL;
-    if ('L' == this.getPageSide(index)) {
-        pageL = gutter-scaledW;
-    } else {
-        pageL = gutter;
-    }
-    var pageT  = this.twoPageTop();
-    
-    $(div).css({
-        width:  (right-left)*reduce + 'px',
-        height: (bottom-top)*reduce + 'px',
-        left:   pageL+left*reduce + 'px',
-        top:    pageT+top*reduce +'px'
-    });
+        }
+    }
+    
 }
 
 // setHilightCss2UP()
@@ -3301,15 +3249,12 @@
     $('#BookReader').after(
         '<div id="BRnav">'
         +     '<div id="BRpage">'   // Page turn buttons
-<<<<<<< HEAD
-=======
         +         '<button class="BRicon onepg"></button>'
         +         '<button class="BRicon twopg"></button>'
         +         '<button class="BRicon thumb"></button>'
         +         '<button class="BRicon fit"></button>'
         +         '<button class="BRicon zoom_in"></button>'
         +         '<button class="BRicon zoom_out"></button>'
->>>>>>> 8e2a744e
         +         '<button class="BRicon book_left"></button>'
         +         '<button class="BRicon book_right"></button>'
         +     '</div>'
@@ -3432,8 +3377,6 @@
     //this.addSearchResult("There is a place where the <strong>sidewalk</strong> ends And before the street begins, And there the grass grows soft and white, And there the sun burns crimson bright,And there the moon-bird rests from his flight To cool in the peppermint wind.", "20", 31);
     //this.addSearchResult("There is a place where the <strong>sidewalk</strong> BEGINS And there the moon-bird rests from his flight To cool in the peppermint wind.", "60", 71);
     
-<<<<<<< HEAD
-=======
 }
 
 BookReader.prototype.updateNavPageNum = function(index) {
@@ -3455,28 +3398,6 @@
     // We want to update the value, but normally moving the slider
     // triggers jumpToIndex which triggers this method
     $('#BRpager').data('swallowchange', true).slider('value', index);
->>>>>>> 8e2a744e
-}
-
-BookReader.prototype.updateNavPageNum = function(index) {
-    var pageNum = this.getPageNum(index);
-    var pageStr;
-    if (pageNum[0] == 'n') { // funny index
-        pageStr = index + ' / ' + this.numLeafs;
-    } else {
-        pageStr = 'Page ' + pageNum;
-    }
-    
-    $('#pagenum .currentpage').text(pageStr);
-}
-
-/*
- * Update the nav bar display - does not cause navigation.
- */
-BookReader.prototype.updateNavIndex = function(index) {
-    // We want to update the value, but normally moving the slider
-    // triggers jumpToIndex which triggers this method
-    $('#BRpager').data('swallowchange', true).slider('value', index);
 }
 
 BookReader.prototype.addSearchResult = function(queryString, pageIndex) {
@@ -3490,12 +3411,9 @@
         pageDisplayString = uiStringPage + ' ' + pageNumber;
     }
     
-<<<<<<< HEAD
     var re = new RegExp('{{{(.+?)}}}', 'g');    
     queryString = queryString.replace(re, '<a href="#" onclick="br.jumpToIndex('+pageIndex+'); return false;">$1</a>')
 
-=======
->>>>>>> 8e2a744e
     $('<div class="search" style="left:' + percentThrough + ';" title="' + uiStringSearch + '"><div class="query">'
         + queryString + '<span>' + uiStringPage + ' ' + pageNumber + '</span></div>')
     .data({'self': this, 'pageIndex': pageIndex })
@@ -3565,12 +3483,7 @@
         closeWhenOthersOpen: true,
         cssStyles: {
             padding: '12px 14px',
-<<<<<<< HEAD
-            //backgroundColor: '#000',
-            backgroundColor: '#444', // To set it off slightly from the chapter marker
-=======
             backgroundColor: '#000',
->>>>>>> 8e2a744e
             border: '4px solid #e2dcc5',
             //borderBottom: 'none',
             fontFamily: '"Arial", sans-serif',
@@ -3670,41 +3583,26 @@
 BookReader.prototype.initToolbar = function(mode, ui) {
 
     // $$$mang should be contained within the BookReader div instead of body
-<<<<<<< HEAD
     var readIcon = ''
     if (!navigator.userAgent.match(/mobile/i)) {
         readIcon = "<button class='BRicon read modal'></button>";
     }
 
-=======
->>>>>>> 8e2a744e
     $("body").append(
           "<div id='BRtoolbar'>"
         +   "<span id='BRtoolbarbuttons'>"
         /* XXXmang integrate search */
-<<<<<<< HEAD
         +     "<form action='javascript:' id='booksearch'><input type='search' id='textSrch' name='textSrch' val='' placeholder='Search inside'/><button type='submit' id='btnSrch' name='btnSrch'>GO</button></form>"
         // XXXmang icons incorrect or handlers wrong
         +     "<button class='BRicon info'></button>"
         +     "<button class='BRicon share'></button>"
         +     readIcon
-=======
-        +     "<form method='get' id='booksearch'><input type='search' id='textSrch' name='textSrch' val='' placeholder='Search inside'/><button type='submit' id='btnSrch' name='btnSrch'>GO</button></form>"
-        // XXXmang icons incorrect or handlers wrong
-        +     "<button class='BRicon info'></button>"
-        +     "<button class='BRicon share'></button>"
-        +     "<button class='BRicon read modal'></button>"
->>>>>>> 8e2a744e
         +     "<button class='BRicon full'></button>"
         +   "</span>"
         +   "<span><a class='logo' href='" + this.logoURL + "'></a></span>"
         +   "<span id='BRreturn'><span>Back to</span><a href='" + this.bookUrl + "'>" + this.bookTitle + "</a></span>"
         + "</div>"
-<<<<<<< HEAD
-        
-=======
         /*
->>>>>>> 8e2a744e
         + "<div id='BRzoomer'>"
         +   "<div id='BRzoompos'>"
         +     "<button class='BRicon zoom_out'></button>"
@@ -3714,13 +3612,9 @@
         +     "</div>"
         +     "<button class='BRicon zoom_in'></button>"
         +   "</div>"
-<<<<<<< HEAD
-        + "</div>");
-=======
         + "</div>"
         */
         );
->>>>>>> 8e2a744e
     
     this.updateToolbarZoom(this.reduce); // Pretty format
         
@@ -3902,31 +3796,20 @@
     });
     
     // $$$mang cleanup
-<<<<<<< HEAD
-    $('#BRzoomer .zoom_in').bind('click', function() {
-=======
     $('#BRpage .zoom_in').bind('click', function() {
->>>>>>> 8e2a744e
         self.zoom(1);
         return false;
     });
     
-<<<<<<< HEAD
-    $('#BRzoomer .zoom_out').bind('click', function() {
-        self.zoom(-1);
-        return false;
-    });
-    
-    $('#booksearch').bind('submit', function() {
-        self.search($('#textSrch').val());
-    });
-    
-=======
     $('#BRpage .zoom_out').bind('click', function() {
         self.zoom(-1);
         return false;
     });
->>>>>>> 8e2a744e
+    
+    $('#booksearch').bind('submit', function() {
+        self.search($('#textSrch').val());
+    });
+    
 }
 
 // updateToolbarZoom(reduce)
@@ -4522,13 +4405,9 @@
 // ttsToggle()
 //______________________________________________________________________________
 BookReader.prototype.ttsToggle = function () {
-<<<<<<< HEAD
     if (false == this.ttsPlaying) {
         this.ttsPlaying = true;
         this.showProgressPopup();    
-=======
-    if (false == this.ttsPlaying) {        
->>>>>>> 8e2a744e
         if(soundManager.supported()) {
             this.ttsStart();            
         } else {               
@@ -4536,11 +4415,7 @@
               if (oStatus.success) {                
                 this.ttsStart();
               } else {
-<<<<<<< HEAD
                 alert('Could not load soundManager2, possibly due to FlashBlock. Audio playback is disabled');
-=======
-                alert('Could not load soundManger2, possibly due to FlashBlock. Audio playback is disabled');
->>>>>>> 8e2a744e
               }
             }, this);        
         }
@@ -4555,11 +4430,7 @@
     if (soundManager.debugMode) console.log('starting readAloud');
     if (this.constModeThumb == this.mode) this.switchMode(this.constMode1up);
     
-<<<<<<< HEAD
     //this.ttsPlaying = true; //set this in ttsToggle()
-=======
-    this.ttsPlaying = true;
->>>>>>> 8e2a744e
     this.ttsIndex = this.currentIndex();
     this.ttsFormat = 'mp3';
     if ($.browser.mozilla) {
@@ -4577,11 +4448,7 @@
     soundManager.stopAll();
     soundManager.destroySound('chunk'+this.ttsIndex+'-'+this.ttsPosition);
     this.ttsRemoveHilites();
-<<<<<<< HEAD
     this.removeProgressPopup();
-=======
-    this.ttsRemovePopup();
->>>>>>> 8e2a744e
 
     this.ttsPlaying     = false;
     this.ttsIndex       = null;  //leaf index
@@ -4613,11 +4480,7 @@
         return;
     }
     
-<<<<<<< HEAD
     this.showProgressPopup();
-=======
-    this.ttsShowPopup();
->>>>>>> 8e2a744e
     
     ///// whileloading: broken on safari
     ///// onload fires on safari, but *after* the sound starts playing..
@@ -4626,13 +4489,8 @@
      id: 'chunk'+this.ttsIndex+'-0',
      //url: 'http://home.us.archive.org/~rkumar/arctic.ogg',
      url: 'http://'+this.server+'/BookReader/BookReaderGetTTS.php?string=' + escape(data[0][0]) + '&format=.'+this.ttsFormat, //the .ogg is to trick SoundManager2 to use the HTML5 audio player
-<<<<<<< HEAD
      whileloading: function(){if (this.bytesLoaded == this.bytesTotal) this.br.removeProgressPopup();}, //onload never fires in FF...
      onload: function(){this.br.removeProgressPopup();} //whileloading never fires in safari...
-=======
-     whileloading: function(){if (this.bytesLoaded == this.bytesTotal) this.br.ttsRemovePopup();}, //onload never fires in FF...
-     onload: function(){this.br.ttsRemovePopup();} //whileloading never fires in safari...
->>>>>>> 8e2a744e
     });    
     snd.br = this;
     snd.load();
@@ -4640,18 +4498,11 @@
     this.ttsNextChunk();
 }
 
-<<<<<<< HEAD
 // showProgressPopup
 //______________________________________________________________________________
 BookReader.prototype.showProgressPopup = function() {
     if (soundManager.debugMode) console.log('showProgressPopup index='+this.ttsIndex+' pos='+this.ttsPosition);
     if (this.popup) return;
-=======
-// ttsShowPopup
-//______________________________________________________________________________
-BookReader.prototype.ttsShowPopup = function() {
-    if (soundManager.debugMode) console.log('ttsShowPopup index='+this.ttsIndex+' pos='+this.ttsPosition);
->>>>>>> 8e2a744e
     
     this.popup = document.createElement("div");
     $(this.popup).css({
@@ -4659,26 +4510,16 @@
         left:     $('#BookReader').width()-220 + 'px',
         width:    '220px',
         height:   '20px',
-<<<<<<< HEAD
     }).attr('className', 'BRprogresspopup').appendTo('#BookReader');
-=======
-    }).attr('className', 'BRttsPopUp').appendTo('#BookReader');
->>>>>>> 8e2a744e
 
     htmlStr =  '&nbsp;';
 
     this.popup.innerHTML = htmlStr;
 }
 
-<<<<<<< HEAD
 // removeProgressPopup
 //______________________________________________________________________________
 BookReader.prototype.removeProgressPopup = function() {
-=======
-// ttsRemovePopup
-//______________________________________________________________________________
-BookReader.prototype.ttsRemovePopup = function() {
->>>>>>> 8e2a744e
     $(this.popup).remove(); 
     this.popup=null;
 }
@@ -4971,9 +4812,6 @@
         self.ttsPrefetchAudio();
         self.ttsNextChunk();
     },500);    
-<<<<<<< HEAD
-}
-=======
 }
 //FADING, ETC.
     function changeArrow(){
@@ -5012,4 +4850,3 @@
             };
         });
     });
->>>>>>> 8e2a744e
